--- conflicted
+++ resolved
@@ -18,11 +18,7 @@
     <parent>
         <artifactId>bibigrid</artifactId>
         <groupId>de.unibi.cebitec.bibigrid</groupId>
-<<<<<<< HEAD
-        <version>2.1.1</version>
-=======
         <version>2.2.1</version>
->>>>>>> b63b2424
     </parent>
 
     <artifactId>bibigrid-core</artifactId>
