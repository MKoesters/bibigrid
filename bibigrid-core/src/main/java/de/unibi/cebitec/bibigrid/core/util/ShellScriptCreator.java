package de.unibi.cebitec.bibigrid.core.util;

import de.unibi.cebitec.bibigrid.core.model.Configuration;

import static de.unibi.cebitec.bibigrid.core.util.VerboseOutputFilter.V;

import java.io.IOException;
import java.nio.file.Files;
import java.nio.file.Path;

import org.apache.commons.codec.binary.Base64;
import org.slf4j.Logger;
import org.slf4j.LoggerFactory;

/**
 * Creates user data and other shell scripts that are executed on instances during startup.
 *
 * @author Jan Krueger - jkrueger(at)cebitec.uni-bielefeld.de
 */
public final class ShellScriptCreator {
    private static final Logger LOG = LoggerFactory.getLogger(ShellScriptCreator.class);

    public static String getUserData(Configuration config, ClusterKeyPair keypair, boolean base64, boolean log){
        StringBuilder userData = new StringBuilder();
        userData.append("#!/bin/bash\n");
        // redirect output
        userData.append("exec > /var/log/userdata.log\n");
        userData.append("exec 2>&1\n");
        // source shell configuration
        userData.append("source /home/").append(config.getSshUser()).append("/.bashrc\n");
        // simple log function
        userData.append("function log { date +\"%x %R:%S - ${1}\";}\n");
        // iplookup function
        userData.append("function iplookup { nslookup ${1} | grep name | cut -f 2 -d '=' | cut -f 1 -d '.' | xargs; }\n");
        // Log local & resolved hostname
        userData.append("localip=$(curl --silent --show-error http://169.254.169.254/latest/meta-data/local-ipv4)\n");
        userData.append("log \"hostname is $(hostname)\"\n");
        userData.append("log \"hostname should be $(iplookup $localip)\"\n");
        // force set hostname
        userData.append("log \"set hostname\"\n");
        userData.append("hostname -b $(iplookup $localip)\n");
        userData.append("log \"disable apt-daily.(service|timer)\"\n");
        appendDisableAptDailyService(userData);
        userData.append("log \"configure ssh\"\n");
        appendSshConfiguration(config, userData, keypair);
        // userData.append("log \"run early executescript\"\n");
        // TODO appendEarlyExecuteScript(userData, config.getEarlyMasterShellScriptFile());
        userData.append("log \"userdata.finished\"\n");
        userData.append("exit 0\n");
        if (log) {
            LOG.info(V, "Userdata:\n{}", userData.toString());
        }
        return base64 ? new String(Base64.encodeBase64(userData.toString().getBytes())) : userData.toString();
    }


    private static void appendDisableAptDailyService(StringBuilder userData){
        userData.append("systemctl stop apt-daily.service\n" +
                        "systemctl disable apt-daily.service\n" +
                        "systemctl stop apt-daily.timer\n" +
                        "systemctl disable apt-daily.timer\n" +
                        "systemctl kill --kill-who=all apt-daily.service\n" +
                        "while ! (systemctl list-units --all apt-daily.service | fgrep -q dead)\n" +
                        "do\n" +
                        "  sleep 1;\n" +
                        "done\n");
    }

    private static void appendSshConfiguration(Configuration config, StringBuilder userData, ClusterKeyPair keypair) {
        String user = config.getSshUser();
        String userSshPath = "/home/" + user + "/.ssh/";
        userData.append("echo '").append(keypair.getPrivateKey()).append("' > ").append(userSshPath).append("id_rsa\n");
        userData.append("chown ").append(user).append(":").append(user).append(" ").append(userSshPath)
                .append("id_rsa\n");
        userData.append("chmod 600 ").append(userSshPath).append("id_rsa\n");
        userData.append("echo '").append(keypair.getPublicKey()).append("' >> ").append(userSshPath)
                .append("authorized_keys\n");
        userData.append("cat > ").append(userSshPath).append("config << SSHCONFIG\n");
        userData.append("Host *\n");
        userData.append("\tCheckHostIP no\n");
        userData.append("\tStrictHostKeyChecking no\n");
        userData.append("\tUserKnownHostsfile /dev/null\n");
        userData.append("SSHCONFIG\n");
    }

    private static void appendEarlyExecuteScript(StringBuilder userData, Path earlyShellScriptFile) {
        if (earlyShellScriptFile == null) {
            return;
        }
        try {
            String base64 = new String(Base64.encodeBase64(Files.readAllBytes(earlyShellScriptFile)));
            if (base64.length() > 10000) {
                LOG.info("Early shell script file too large (base64 encoded size exceeds 10000 chars)");
            } else {
                userData.append("echo ").append(base64);
                userData.append(" | base64 --decode | bash - 2>&1 > /var/log/earlyshellscript.log\n");
                userData.append("log \"earlyshellscript executed\"\n");
            }
        } catch (IOException e) {
            LOG.info("Early shell script could not be read.");
        }
    }

    public static String getMasterAnsibleExecutionScript() {
        StringBuilder script = new StringBuilder();
<<<<<<< HEAD
        // apt-get update
        script.append("sudo apt-get update | sudo tee -a /var/log/ssh_exec.log\n");
        // install python2
        script.append("sudo apt-get --yes  install apt-transport-https ca-certificates ")
                .append("software-properties-common python python-pip |sudo tee -a /var/log/ssh_exec.log\n");
        // Install ansible from pypi using pip
        script.append("sudo pip install ansible | sudo tee -a /var/log/ssh_exec.log\n" );
        // Install python2 on slaves instances
        script.append("ansible slaves -i ~/playbook/ansible_hosts --become -m raw -a \"apt-get udpate && apt-get --yes install python\" | sudo tee -a /var/log/ansible.log\n");

        // Execute ansible playbook
        script.append("ansible-playbook ~/playbook/site.yml -i ~/playbook/ansible_hosts | sudo tee -a /var/log/ansible-playbook.log\n");
=======
        script.append("echo \"Update apt-get\"\n");
        script.append("sudo apt-get update\n");
        script.append("echo \"Install python2\"\n");
        script.append("sudo apt-get --yes --force-yes install apt-transport-https ca-certificates ")
                .append("software-properties-common python python-pip\n"); // TODO: -qq
        script.append("echo \"Install ansible from pypi using pip\"\n");
        script.append("sudo pip install ansible\n"); // TODO: -q
        script.append("echo \"Execute ansible playbook\"\n");
        script.append("sudo -E ansible-playbook ~/playbook/site.yml -i ~/playbook/ansible_hosts\n");
>>>>>>> 242441db
        script.append("echo \"CONFIGURATION_FINISHED\"\n");
        script.append("");
        script.append("");
        return script.toString();
    }
}<|MERGE_RESOLUTION|>--- conflicted
+++ resolved
@@ -43,8 +43,8 @@
         appendDisableAptDailyService(userData);
         userData.append("log \"configure ssh\"\n");
         appendSshConfiguration(config, userData, keypair);
-        // userData.append("log \"run early executescript\"\n");
-        // TODO appendEarlyExecuteScript(userData, config.getEarlyMasterShellScriptFile());
+        userData.append("log \"run early executescript\"\n");
+        appendEarlyExecuteScript(userData, config.getEarlyMasterShellScriptFile());
         userData.append("log \"userdata.finished\"\n");
         userData.append("exit 0\n");
         if (log) {
@@ -103,7 +103,6 @@
 
     public static String getMasterAnsibleExecutionScript() {
         StringBuilder script = new StringBuilder();
-<<<<<<< HEAD
         // apt-get update
         script.append("sudo apt-get update | sudo tee -a /var/log/ssh_exec.log\n");
         // install python2
@@ -116,17 +115,6 @@
 
         // Execute ansible playbook
         script.append("ansible-playbook ~/playbook/site.yml -i ~/playbook/ansible_hosts | sudo tee -a /var/log/ansible-playbook.log\n");
-=======
-        script.append("echo \"Update apt-get\"\n");
-        script.append("sudo apt-get update\n");
-        script.append("echo \"Install python2\"\n");
-        script.append("sudo apt-get --yes --force-yes install apt-transport-https ca-certificates ")
-                .append("software-properties-common python python-pip\n"); // TODO: -qq
-        script.append("echo \"Install ansible from pypi using pip\"\n");
-        script.append("sudo pip install ansible\n"); // TODO: -q
-        script.append("echo \"Execute ansible playbook\"\n");
-        script.append("sudo -E ansible-playbook ~/playbook/site.yml -i ~/playbook/ansible_hosts\n");
->>>>>>> 242441db
         script.append("echo \"CONFIGURATION_FINISHED\"\n");
         script.append("");
         script.append("");
