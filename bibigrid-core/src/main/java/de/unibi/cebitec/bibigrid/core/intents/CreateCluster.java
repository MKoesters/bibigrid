--- conflicted
+++ resolved
@@ -345,6 +345,7 @@
             // create Role Upload Path on master
             createSFTPFolder(channel,AnsibleResources.UPLOAD_PATH);
 
+
             // Add "extra" Ansible role
             List<Configuration.AnsibleRoles> ansibleRoles = config.getAnsibleRoles();
             for (Configuration.AnsibleRoles role : ansibleRoles) {
@@ -486,26 +487,7 @@
         for (String folderPath : resources.getDirectories(files)) {
             String fullPath = channel.getHome() + "/" + folderPath;
             createSFTPFolder(channel,fullPath);
-<<<<<<< HEAD
-=======
-        }
-    }
-
-    /** Creates a folder for given (if not already exists
-     *
-     * @param channel client side of sftp server channel
-     * @param path path to be created
-     * @throws SftpException possible SFTP failure
-     */
-    private void createSFTPFolder(ChannelSftp channel, String path) throws SftpException {
-        try {
-            channel.cd(path);
-        } catch (SftpException e) {
-            LOG.info(V, "SFTP: Create folder {}", path);
-            channel.mkdir(path);
->>>>>>> b9a47f38
-        }
-        channel.cd(channel.getHome());
+        }
     }
 
     /** Creates a folder for given (if not already exists
@@ -605,7 +587,6 @@
             public void work_on_exception(Exception e) {
                 LOG.error("Evaluate stderr : "+e.getMessage());
                 returnCode = 1;
-<<<<<<< HEAD
             }
         };
 
@@ -620,28 +601,13 @@
                     LOG.warn(V,"{}",lineError);
                 }
             }
-=======
-            }
-        };
-
-        // "Runnable" for stderr
-        LineReaderRunnable stderr = new LineReaderRunnable(new BufferedReader(new InputStreamReader(channel.getErrStream()))) {
-            @Override
-            public void work_on_line(String lineError) {
-                // Check for real errors and print them to the error log ...
-                if (lineError.contains("ERROR") || lineError.contains("error") | lineError.contains("Error")) {
-                    LOG.error("{}", lineError);
-                } else { // ... and everything else as warning !
-                    LOG.warn(V,"{}",lineError);
-                }
-            }
->>>>>>> b9a47f38
 
             @Override
             public void work_on_exception(Exception e) {
                 LOG.error("Evaluate stderr : "+e.getMessage());
                 returnCode = 1;
             }
+
 
         };
 
