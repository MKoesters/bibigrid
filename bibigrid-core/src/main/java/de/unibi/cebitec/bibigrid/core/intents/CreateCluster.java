package de.unibi.cebitec.bibigrid.core.intents;

import com.jcraft.jsch.*;
import de.unibi.cebitec.bibigrid.core.model.*;
import de.unibi.cebitec.bibigrid.core.model.exceptions.ConfigurationException;
import de.unibi.cebitec.bibigrid.core.util.*;

import java.nio.file.Files;
import java.nio.file.Path;
import java.nio.file.Paths;
import java.util.Base64;

import org.slf4j.Logger;
import org.slf4j.LoggerFactory;
import org.yaml.snakeyaml.Yaml;

import java.io.*;
import java.nio.charset.StandardCharsets;
import java.nio.ByteBuffer;
import java.util.*;
import java.util.stream.Collectors;

import static de.unibi.cebitec.bibigrid.core.util.ImportantInfoOutputFilter.I;
import static de.unibi.cebitec.bibigrid.core.util.VerboseOutputFilter.V;

/**
 * CreateCluster Interface must be implemented by all "real" CreateCluster classes and
 * provides the minimum of general functions for the environment, the configuration of
 * master and slave instances and launching the cluster.
 *
 * @author Johannes Steiner - jsteiner(at)cebitec.uni-bielefeld.de
 */
public abstract class CreateCluster extends Intent {
    private static final Logger LOG = LoggerFactory.getLogger(CreateCluster.class);
    public static final String PREFIX = "bibigrid-";
    static final String MASTER_NAME_PREFIX = PREFIX + "master";
    static final String SLAVE_NAME_PREFIX = PREFIX + "slave";

    protected final ProviderModule providerModule;
    protected final Client client;
    protected final Configuration config;
    protected final String clusterId;
    protected CreateClusterEnvironment environment;

    private Instance masterInstance;
    private List<Instance> slaveInstances;
    protected DeviceMapper masterDeviceMapper;

    protected CreateCluster(ProviderModule providerModule, Client client, Configuration config) {
        this.providerModule = providerModule;
        this.client = client;
        this.config = config;
        clusterId = generateClusterId();
        LOG.debug("cluster id: {}", clusterId);
        config.setClusterIds(clusterId);
    }

    static String generateClusterId() {
        // Cluster ID is a cut down base64 encoded version of a random UUID:
        UUID clusterIdUUID = UUID.randomUUID();
        ByteBuffer bb = ByteBuffer.wrap(new byte[16]);
        bb.putLong(clusterIdUUID.getMostSignificantBits());
        bb.putLong(clusterIdUUID.getLeastSignificantBits());
        String clusterIdBase64 = Base64.getUrlEncoder().encodeToString(bb.array());
        clusterIdBase64 = clusterIdBase64.replace("-", "").replace("_", "");
        int len = Math.min(clusterIdBase64.length(), 15);
        // All resource ids must be lower case in google cloud!
        return clusterIdBase64.substring(0, len).toLowerCase(Locale.US);
    }

    public String getClusterId() {
        return clusterId;
    }

    /**
     * The environment creation procedure. For a successful environment creation
     * you will need an Environment-Instance which implements the
     * CreateClusterEnvironment interface.
     * <h1><u>Example</u></h1>
     * <h2> The default procedure (AWS) </h2>
     * Configuration conf;
     * <ol>
     * <li>new CreateClusterAWS(conf).createClusterEnvironment()</li>
     * <li>&#09.createNetwork()</li>
     * <li>&#09.createSubnet()</li>
     * <li>&#09.createSecurityGroup()</li>
     * <li>&#09.createPlacementGroup()</li>
     * <li>.configureClusterMasterInstance()</li>
     * <li>.configureClusterSlaveInstance()</li>
     * <li>.launchClusterInstances()</li>
     * </ol>
     *
     * @throws ConfigurationException Throws an exception if the creation of the cluster environment failed.
     */
    public CreateClusterEnvironment createClusterEnvironment() throws ConfigurationException {
        return environment = providerModule.getClusterEnvironment(client, this);
    }

    /**
     * Configure and manage Master-instance to launch.
     */
    public CreateCluster configureClusterMasterInstance() {
        List<Configuration.MountPoint> masterVolumeToMountPointMap = resolveMountSources(config.getMasterMounts());
        InstanceType masterSpec = config.getMasterInstance().getProviderType();
        int deviceOffset = masterSpec.getEphemerals() + masterSpec.getSwap();
        masterDeviceMapper = new DeviceMapper(providerModule, masterVolumeToMountPointMap, deviceOffset);
        LOG.info("Master instance configured.");
        return this;
    }

    /**
     * Configure and manage Slave-instances to launch.
     */
    public CreateCluster configureClusterSlaveInstance() {
        LOG.info("Slave instance(s) configured.");
        return this;
    }

    /**
     * Resolve the mount source volumes or snapshots.
     */
    protected abstract List<Configuration.MountPoint> resolveMountSources(List<Configuration.MountPoint> mountPoints);

    /**
     * Start the configured cluster now.
     */
    public boolean launchClusterInstances(final boolean prepare) {
        try {
            String masterNameTag = MASTER_NAME_PREFIX + "-" + clusterId;
            masterInstance = launchClusterMasterInstance(masterNameTag);
            if (masterInstance == null) {
                return false;
            }
            slaveInstances = new ArrayList<>();
            int totalSlaveInstanceCount = config.getSlaveInstanceCount();
            if (totalSlaveInstanceCount > 0) {
                LOG.info("Requesting {} slave instance(s) with {} different configurations...",
                        totalSlaveInstanceCount, config.getSlaveInstances().size());
                for (int i = 0; i < config.getSlaveInstances().size(); i++) {
                    Configuration.SlaveInstanceConfiguration instanceConfiguration = config.getSlaveInstances().get(i);
                    LOG.info("Requesting {} slave instance(s) with same configuration...",
                            instanceConfiguration.getCount());
                    String slaveNameTag = SLAVE_NAME_PREFIX + "-" + clusterId;
                    List<Instance> slavesBatch = launchClusterSlaveInstances(i, instanceConfiguration, slaveNameTag);
                    if (slavesBatch == null) {
                        return false;
                    }
                    slaveInstances.addAll(slavesBatch);
                }
            } else {
                LOG.info("No Slave instance(s) requested!");
            }
            // just to be sure, everything is present, wait x seconds
            sleep(4);
            LOG.info("Cluster (ID: {}) successfully created!", clusterId);
            final String masterIp = config.isUseMasterWithPublicIp() ? masterInstance.getPublicIp() :
                    masterInstance.getPrivateIp();
            configureMaster(masterInstance, slaveInstances, environment.getSubnet().getCidr(), prepare);
            logFinishedInfoMessage(masterIp);
            saveGridPropertiesFile(masterIp);
        } catch (Exception e) {
            // print stacktrace only verbose mode, otherwise the message is fine
            if (VerboseOutputFilter.SHOW_VERBOSE) {
                LOG.error(e.getMessage(), e);
            } else {
                LOG.error(e.getMessage());
            }
            return false;
        }
        return true;
    }

    /**
     * Start the configured cluster master instance.
     *
     * @param masterNameTag The generated name tag for the master instance.
     */
    protected abstract Instance launchClusterMasterInstance(String masterNameTag);

    /**
     * Start the batch of cluster slave instances.
     */
    protected abstract List<Instance> launchClusterSlaveInstances(
            int batchIndex, Configuration.SlaveInstanceConfiguration instanceConfiguration, String slaveNameTag);

    protected String buildSlaveInstanceName(int batchIndex, int slaveIndex) {
        return SLAVE_NAME_PREFIX + (batchIndex + 1) + "-" + (slaveIndex + 1) + "-" + clusterId;
    }

    private void logFinishedInfoMessage(final String masterPublicIp) {
        if (SshFactory.isOsWindows()) {
            logFinishedInfoMessageWindows(masterPublicIp);
        } else {
            logFinishedInfoMessageUnix(masterPublicIp);
        }
    }

    private void logFinishedInfoMessageWindows(final String masterPublicIp) {
        StringBuilder sb = new StringBuilder();
        sb.append("\n Only Windows 10 has built in ssh support (currently beta). We recommend you download")
                .append(" PuTTY from https://www.putty.org\n\n");
        sb.append("You might want to set the following environment variable:\n\n");
        sb.append("setx BIBIGRID_MASTER \"").append(masterPublicIp).append("\"\n\n");
        sb.append("You can then log on the master node with:\n\n")
                .append("putty -i ")
                .append(config.getSshPrivateKeyFile())
                .append(" ").append(config.getSshUser()).append("@%BIBIGRID_MASTER%\n\n");
        sb.append("The cluster id of your started cluster is: ").append(clusterId).append("\n\n");
        sb.append("You can easily terminate the cluster at any time with:\n")
                .append("./bibigrid -t ").append(clusterId).append(" ");
        if (config.isAlternativeConfigFile()) {
            sb.append("-o ").append(config.getAlternativeConfigPath()).append(" ");
        }
        sb.append("\n");
        LOG.info(sb.toString());
    }

    private void logFinishedInfoMessageUnix(final String masterPublicIp) {
        StringBuilder sb = new StringBuilder();
        sb.append("\n You might want to set the following environment variable:\n\n");
        sb.append("export BIBIGRID_MASTER=").append(masterPublicIp).append("\n\n");
        sb.append("You can then log on the master node with:\n\n")
                .append("ssh -i ")
                .append(config.getSshPrivateKeyFile())
                .append(" ").append(config.getSshUser()).append("@$BIBIGRID_MASTER\n\n");
        sb.append("The cluster id of your started cluster is: ").append(clusterId).append("\n\n");
        sb.append("You can easily terminate the cluster at any time with:\n")
                .append("./bibigrid -t ").append(clusterId).append(" ");
        if (config.isAlternativeConfigFile()) {
            sb.append("-o ").append(config.getAlternativeConfigPath()).append(" ");
        }
        sb.append("\n");
        LOG.info(sb.toString());
    }

    private void saveGridPropertiesFile(String masterPublicIp) {
        if (config.getGridPropertiesFile() != null) {
            Properties gp = new Properties();
            gp.setProperty("BIBIGRID_MASTER", masterPublicIp);
            gp.setProperty("SSHPublicKeyFile", config.getSshPublicKeyFile());
            gp.setProperty("SSHPrivateKeyFile", config.getSshPrivateKeyFile());
            gp.setProperty("clusterId", clusterId);
            if (config.isAlternativeConfigFile()) {
                gp.setProperty("AlternativeConfigFile", config.getAlternativeConfigPath());
            }
            try (FileOutputStream stream = new FileOutputStream(config.getGridPropertiesFile())) {
                gp.store(stream, "Auto-generated by BiBiGrid");
            } catch (IOException e) {
                LOG.error(I, "Exception while creating grid properties file: " + e.getMessage());
            }
        }
    }

    private void configureMaster(final Instance masterInstance, final List<Instance> slaveInstances,
                                 final String subnetCidr, final boolean prepare) {
        AnsibleHostsConfig ansibleHostsConfig = new AnsibleHostsConfig(config, slaveInstances);
        AnsibleConfig ansibleConfig = new AnsibleConfig(config, providerModule.getBlockDeviceBase(), subnetCidr,
                masterInstance, slaveInstances);
        ansibleConfig.setMasterMounts(masterDeviceMapper);

        final String masterIp = config.isUseMasterWithPublicIp() ? masterInstance.getPublicIp() :
                masterInstance.getPrivateIp();
        JSch ssh = new JSch();
        JSch.setLogger(new JSchLogger());
        LOG.info("Now configuring...");
        boolean configured = false;
        boolean sshPortIsReady = SshFactory.pollSshPortIsAvailable(masterIp);
        if (sshPortIsReady) {
            try {
                ssh.addIdentity(config.getSshPrivateKeyFile());
                LOG.info("Trying to connect to master...");
                sleep(4);
                // Create new Session to avoid packet corruption.
                Session sshSession = SshFactory.createNewSshSession(ssh, masterIp, config.getSshUser(),
                        Paths.get(config.getSshPrivateKeyFile()));
                if (sshSession != null) {
                    // Start connection attempt
                    sshSession.connect();
                    LOG.info("Connected to master!");

                    configured = uploadAnsibleToMaster(sshSession, ansibleHostsConfig, ansibleConfig, slaveInstances) &&
                            installAndExecuteAnsible(sshSession, prepare);
                    sshSession.disconnect();
                }
            } catch (IOException | JSchException | ConfigurationException e) {
                LOG.error("SSH: ", e);
            }
        }
        if (configured) {
            LOG.info(I, "Master instance has been configured.");
        } else {
            LOG.error("Master instance configuration failed!");
        }
    }

    /**
     * Uploads ansible roles to master instance.
     *
     * @param sshSession ssh connection to master
     * @param hostsConfig Configuration and list of slave IPs
     * @param commonConfig common Configuration
     * @param slaveInstances list of slave instances
     * @return true, if upload completed successfully
     * @throws JSchException possible SSH connection error
     */
    private boolean uploadAnsibleToMaster(Session sshSession, AnsibleHostsConfig hostsConfig,
                                          AnsibleConfig commonConfig, List<Instance> slaveInstances) throws JSchException, ConfigurationException {
        boolean uploadCompleted;
        ChannelSftp channel = (ChannelSftp) sshSession.openChannel("sftp");
        LOG.info("Upload Ansible playbook to master instance.");
        LOG.info(V, "Connecting sftp channel...");
        channel.connect();
        try {
            // Collect Ansible files from resources for upload
            AnsibleResources resources = new AnsibleResources();
            this.uploadResourcesFiles(resources, channel);

            // Divide into master and slave roles to write in site.yml
            Map<String, String> customMasterRoles = new LinkedHashMap<>();
            Map<String, String> customSlaveRoles = new LinkedHashMap<>();

            // Add Ansible roles
            List<Configuration.AnsibleRoles> ansibleRoles = config.getAnsibleRoles();
            for (Configuration.AnsibleRoles role : ansibleRoles) {
                if (role.getFile() == null) {
                    throw new ConfigurationException("Ansible: A 'file' has to be specified.");
                } else if (!Paths.get(role.getFile()).toFile().isFile()) {
                    throw new ConfigurationException("Ansible: " + role.getFile() + " is no valid file path");
                }
<<<<<<< HEAD

                if (role.getHosts() == null ||
                        !role.getHosts().equals("master") &&
                                !role.getHosts().equals("slave") &&
                                !role.getHosts().equals("all")) {
                    throw new ConfigurationException("Ansible roles have 'hosts' to be defined either as 'master', 'slave' or 'all'.");
                }
                String roleName = getSingleFileName(role.getFile()).split(".tgz")[0].split(".tar.gz")[0];
                Map<String, String> roleVars = role.getVars();
                String roleVarsFile = roleVars != null
                        && !roleVars.isEmpty() ? AnsibleResources.VARS_PATH + roleName + ".yml" : "";
=======
>>>>>>> 9a69218a

                if (role.getHosts() == null ||
                        !role.getHosts().equals("master") &&
                                !role.getHosts().equals("slave") &&
                                !role.getHosts().equals("all")) {
                    throw new ConfigurationException("Ansible roles have 'hosts' to be defined either as 'master', 'slave' or 'all'.");
                }
                String roleName = getSingleFileName(role.getFile()).split(".tgz")[0].split(".tar.gz")[0];
                Map<String, Object> roleVars = role.getVars();
                // Set role key - value pairs
                if (role.getVarsFile() != null) {
                    String vars = new String(Files.readAllBytes(Paths.get(role.getVarsFile())));
                    Yaml yaml = new Yaml();
                    Map<String, Object> additionalVars = yaml.load(vars);
                    roleVars.putAll(additionalVars);
                }
                String roleVarsFile = roleVars != null
                        && !roleVars.isEmpty() ? AnsibleResources.VARS_PATH + roleName + ".yml" : "";
                if (!roleVarsFile.equals("")) {
                    commonConfig.writeAnsibleVarsFile(channel.put(channel.getHome() + "/" +
                            AnsibleResources.CONFIG_ROOT_PATH + roleVarsFile), roleVars);
                }
                switch (role.getHosts()) {
                    case "master":
                        customMasterRoles.put(roleName, roleVarsFile);
                        break;
                    case "slaves":
                        customSlaveRoles.put(roleName, roleVarsFile);
                        break;
                    default:
                        customMasterRoles.put(roleName, roleVarsFile);
                        customSlaveRoles.put(roleName, roleVarsFile);
                }
<<<<<<< HEAD
                if (!roleVarsFile.equals("")) {
                    commonConfig.writeAnsibleVarsFile(channel.put(channel.getHome() + "/" +
                            AnsibleResources.CONFIG_ROOT_PATH + roleVarsFile), roleVars);
                }
                this.uploadAnsibleRole(channel, resources, role.getFile());
            }

            // Add galaxy roles to custom roles to add in site file
            List<Configuration.AnsibleGalaxyRoles> ansibleGalaxyRoles = config.getAnsibleGalaxyRoles();
            for (Configuration.AnsibleGalaxyRoles role : ansibleGalaxyRoles) {
                String roleName = AnsibleConfig.getCustomRoleName(role.getHosts(), role.getName());
                Map<String, String> roleVars = role.getVars();
                String roleVarsFile = roleVars != null
                        && !roleVars.isEmpty() ? AnsibleResources.VARS_PATH + roleName + ".yml" : "";

=======

                this.uploadAnsibleRole(channel, resources, role.getFile());
            }

            // Add galaxy roles
            List<Configuration.AnsibleGalaxyRoles> ansibleGalaxyRoles = config.getAnsibleGalaxyRoles();
            for (Configuration.AnsibleGalaxyRoles role : ansibleGalaxyRoles) {
                String roleName = role.getName();
                Map<String, Object> roleVars = role.getVars();
                // Set role key - value pairs
                if (role.getVarsFile() != null) {
                    String vars = new String(Files.readAllBytes(Paths.get(role.getVarsFile())));
                    Yaml yaml = new Yaml();
                    Map<String, Object> additionalVars = yaml.load(vars);
                    roleVars.putAll(additionalVars);
                }
                String roleVarsFile = roleVars != null
                        && !roleVars.isEmpty() ? AnsibleResources.VARS_PATH + roleName + ".yml" : "";
                if (!roleVarsFile.equals("")) {
                    commonConfig.writeAnsibleVarsFile(channel.put(channel.getHome() + "/" +
                            AnsibleResources.ROOT_PATH + roleVarsFile), roleVars);
                }
                role.setName(roleName);
>>>>>>> 9a69218a
                switch (role.getHosts()) {
                    case "master":
                        customMasterRoles.put(roleName, roleVarsFile);
                        break;
                    case "slaves":
                        customSlaveRoles.put(roleName, roleVarsFile);
                        break;
                    default:
                        customMasterRoles.put(roleName, roleVarsFile);
                        customSlaveRoles.put(roleName, roleVarsFile);
                }
            }

            // Write the hosts configuration file
            try (OutputStreamWriter writer = new OutputStreamWriter(channel.put(channel.getHome() + "/" +
                    AnsibleResources.HOSTS_CONFIG_FILE), StandardCharsets.UTF_8)) {
                writer.write(hostsConfig.toString());
            }
            // Write the commons configuration file
            commonConfig.writeCommonFile(channel.put(channel.getHome() + "/"
                    + AnsibleResources.COMMONS_CONFIG_FILE));

            // Write custom site file
            commonConfig.writeSiteFile(channel.put(channel.getHome() + "/"
                            + AnsibleResources.SITE_CONFIG_FILE),
                     customMasterRoles, customSlaveRoles);

            // Write requirements file for ansible-galaxy support
            if (!ansibleGalaxyRoles.isEmpty()) {
                commonConfig.writeRequirementsFile(channel.put(channel.getHome() + "/"
                        + AnsibleResources.REQUIREMENTS_CONFIG_FILE));
            }

            // Write slave instance specific configuration file
            for (Instance slave : slaveInstances) {
                String filename = channel.getHome() + "/" + AnsibleResources.CONFIG_ROOT_PATH + "/"
                        + slave.getPrivateIp() + ".yml";
                commonConfig.writeInstanceFile(slave, channel.put(filename));
            }
            uploadCompleted = true;
        } catch (SftpException | IOException e) {
            LOG.error("SFTP: ", e);
            uploadCompleted = false;
        } finally {
            channel.disconnect();
        }
        return uploadCompleted;
    }

    /**
     * Uploads common Ansible Resources files.
     *
     * @param resources ansible configuration
     * @param channel client side of sftp server channel
     */
    private void uploadResourcesFiles(AnsibleResources resources, ChannelSftp channel) {
        try {
            // First the folders need to be created
            createSftpFolders(channel, resources, resources.getFiles());
            // Each file is uploaded to it's relative path in the home folder
            for (String filepath : resources.getFiles()) {
                InputStream stream = resources.getFileStream(filepath);
                // Upload the file stream via sftp to the home folder
                String fullPath = channel.getHome() + "/" + filepath;
                LOG.info(V, "SFTP: Upload file {}", fullPath);
                channel.put(stream, fullPath);
            }
        } catch (SftpException e) {
            e.printStackTrace();
        }
    }

    /**
     * Creates folders for every directory, given a file structure.
     *
     * @param channel client side of sftp server channel
     * @param resources ansible configuration
     * @param files list of files in file structure
     * @throws SftpException possible SFTP failure
     */
    private void createSftpFolders(ChannelSftp channel, AnsibleResources resources, List<String> files) throws SftpException {
        for (String folderPath : resources.getDirectories(files)) {
            String fullPath = channel.getHome() + "/" + folderPath;
            try {
                channel.cd(fullPath);
            } catch (SftpException e) {
                LOG.info(V, "SFTP: Create folder {}", fullPath);
                channel.mkdir(fullPath);
            }
            channel.cd(channel.getHome());
        }
    }

    /**
     * Uploads single ansible role (.tar.gz, .tgz) to remote instance.
     *
     * @param channel client side of sftp server channel
     * @param resources ansible configuration
     * @param roleFile path/to/role on local machine
     * @throws SftpException possible SFTP failure
     * @throws IOException possible File failure
     */
    private void uploadAnsibleRole(ChannelSftp channel, AnsibleResources resources, String roleFile)
            throws SftpException, IOException {
        Path rootRolePath = Paths.get(roleFile);
        // playbook/roles/ROLE_NAME
        roleFile = this.getSingleFileName(roleFile);
        String remotePath = AnsibleResources.ROLES_ROOT_PATH + roleFile;
        // Walks through valid files in rootRolePath and collects Stream to path list
        List<Path> files = Files.walk(rootRolePath).filter(p -> p.toFile().isFile()).collect(Collectors.toList());
        // create a list of files in role
        List<String> targetFiles = files.stream().map(p -> remotePath + rootRolePath.relativize(p)).collect(Collectors.toList());
        createSftpFolders(channel, resources, targetFiles);
        for (int i = 0; i < files.size(); i++) {
            InputStream stream = new FileInputStream(files.get(i).toFile());
            // Upload the file stream via sftp to the home folder
            String fullPath = channel.getHome() + "/" + targetFiles.get(i).replace("\\", "/");
            LOG.info(V, "SFTP: Upload file {}", fullPath);
            channel.put(stream, fullPath);
        }
    }

    /**
     * Turns path/to/file.* into file.*.
     * @param roleFile path/to/file
     * @return fileName
     */
    private String getSingleFileName(String roleFile) {
        roleFile = roleFile.replace("\\", "/");
        String[] pathway = roleFile.split("/");
        return pathway[pathway.length - 1];
    }

    /**
     * Installs and executes ansible roles on remote.
     *
     * @param sshSession transfer via ssh session
     * @param prepare true, if still preparation necessary
     * @return true, if configuration finished
     * @throws JSchException ssh openChannel exception
     * @throws IOException BufferedReader exceptions
     */
    private boolean installAndExecuteAnsible(final Session sshSession, final boolean prepare)
            throws IOException, JSchException {
        LOG.info("Configure and execute Ansible. This take a while. Please be patient.");
        boolean configured = false;
        String execCommand = ShellScriptCreator.getMasterAnsibleExecutionScript(prepare);
        ChannelExec channel = (ChannelExec) sshSession.openChannel("exec");
        BufferedReader stdout = new BufferedReader(new InputStreamReader(channel.getInputStream()));
        BufferedReader stderr = new BufferedReader(new InputStreamReader(channel.getErrStream()));
        channel.setCommand(execCommand);
        LOG.info(V, "Connecting ssh channel...");
        channel.connect();
        String lineOut, lineError = null;
        while (((lineOut = stdout.readLine()) != null) || ((lineError = stderr.readLine()) != null)) {
            if (lineOut != null) {
                if (lineOut.contains("CONFIGURATION_FINISHED")) {
                    configured = true;
                }
                int indexOfLogMessage = lineOut.indexOf("\"[BIBIGRID] ");
                if (indexOfLogMessage > 0) {
                    LOG.info("Ansible: {}", lineOut.substring(indexOfLogMessage + 12, lineOut.length() - 1));
                } else {
                    LOG.info(V, "SSH: {}", lineOut);
                }
                if (lineOut.contains("fatal") && lineOut.contains(" FAILED! => ")) {
                    LOG.info("Ansible: There might be a problem with the ansible script ({}). " +
                            "Please check '/var/log/ansible-playbook.log' on the master instance " +
                            "after BiBiGrid finished.", lineOut);
                }
            }
            if (lineError != null && !configured) {
                LOG.error("SSH: {}", lineError);
            }
            if (channel.isClosed() && configured) {
                LOG.info(V, "SSH: exit-status: {}", channel.getExitStatus());
                configured = true;
            }
        }
        channel.disconnect();
        return configured;
    }

    public Configuration getConfig() {
        return config;
    }

    public Instance getMasterInstance() {
        return masterInstance;
    }

    public List<Instance> getSlaveInstances() {
        return slaveInstances;
    }
}<|MERGE_RESOLUTION|>--- conflicted
+++ resolved
@@ -327,20 +327,6 @@
                 } else if (!Paths.get(role.getFile()).toFile().isFile()) {
                     throw new ConfigurationException("Ansible: " + role.getFile() + " is no valid file path");
                 }
-<<<<<<< HEAD
-
-                if (role.getHosts() == null ||
-                        !role.getHosts().equals("master") &&
-                                !role.getHosts().equals("slave") &&
-                                !role.getHosts().equals("all")) {
-                    throw new ConfigurationException("Ansible roles have 'hosts' to be defined either as 'master', 'slave' or 'all'.");
-                }
-                String roleName = getSingleFileName(role.getFile()).split(".tgz")[0].split(".tar.gz")[0];
-                Map<String, String> roleVars = role.getVars();
-                String roleVarsFile = roleVars != null
-                        && !roleVars.isEmpty() ? AnsibleResources.VARS_PATH + roleName + ".yml" : "";
-=======
->>>>>>> 9a69218a
 
                 if (role.getHosts() == null ||
                         !role.getHosts().equals("master") &&
@@ -374,23 +360,6 @@
                         customMasterRoles.put(roleName, roleVarsFile);
                         customSlaveRoles.put(roleName, roleVarsFile);
                 }
-<<<<<<< HEAD
-                if (!roleVarsFile.equals("")) {
-                    commonConfig.writeAnsibleVarsFile(channel.put(channel.getHome() + "/" +
-                            AnsibleResources.CONFIG_ROOT_PATH + roleVarsFile), roleVars);
-                }
-                this.uploadAnsibleRole(channel, resources, role.getFile());
-            }
-
-            // Add galaxy roles to custom roles to add in site file
-            List<Configuration.AnsibleGalaxyRoles> ansibleGalaxyRoles = config.getAnsibleGalaxyRoles();
-            for (Configuration.AnsibleGalaxyRoles role : ansibleGalaxyRoles) {
-                String roleName = AnsibleConfig.getCustomRoleName(role.getHosts(), role.getName());
-                Map<String, String> roleVars = role.getVars();
-                String roleVarsFile = roleVars != null
-                        && !roleVars.isEmpty() ? AnsibleResources.VARS_PATH + roleName + ".yml" : "";
-
-=======
 
                 this.uploadAnsibleRole(channel, resources, role.getFile());
             }
@@ -414,7 +383,6 @@
                             AnsibleResources.ROOT_PATH + roleVarsFile), roleVars);
                 }
                 role.setName(roleName);
->>>>>>> 9a69218a
                 switch (role.getHosts()) {
                     case "master":
                         customMasterRoles.put(roleName, roleVarsFile);
