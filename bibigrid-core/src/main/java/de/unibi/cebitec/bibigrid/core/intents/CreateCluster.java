--- conflicted
+++ resolved
@@ -381,63 +381,6 @@
                 role.setName(roleName);
             }
 
-<<<<<<< HEAD
-            // Divide into master and slave roles to write in site.yml
-            Map<String, String> customMasterRoles = new LinkedHashMap<>();
-            Map<String, String> customSlaveRoles = new LinkedHashMap<>();
-
-            List<Configuration.AnsibleRoles> ansibleRoles = config.getAnsibleRoles();
-            for (Configuration.AnsibleRoles role : ansibleRoles) {
-                String roleName = role.getName();
-                Map<String, String> roleVars = role.getVars();
-                String roleVarsFile = roleVars != null && !roleVars.isEmpty() ? AnsibleResources.VARS_PATH + roleName + ".yml" : "";
-
-                switch (role.getHosts()) {
-                    case "master":
-                        customMasterRoles.put(roleName, roleVarsFile);
-                        break;
-                    case "slaves":
-                        customSlaveRoles.put(roleName, roleVarsFile);
-                        break;
-                    default:
-                        customMasterRoles.put(roleName, roleVarsFile);
-                        customSlaveRoles.put(roleName, roleVarsFile);
-                }
-                if (!roleVarsFile.equals("")) {
-                    commonConfig.writeAnsibleVarsFile(channel.put(channel.getHome() + "/" +
-                            AnsibleResources.CONFIG_ROOT_PATH + roleVarsFile), roleVars);
-                }
-                this.uploadAnsibleRole(channel, resources, role.getFile(), roleName);
-            }
-
-            // Add galaxy and git roles to custom roles to add in site file
-            List<Configuration.AnsibleGalaxyRoles> ansibleGalaxyRoles = config.getAnsibleGalaxyRoles();
-            for (Configuration.AnsibleGalaxyRoles role : ansibleGalaxyRoles) {
-                String roleName;
-                Map<String, String> roleVars = role.getVars();
-                roleName = AnsibleConfig.getCustomRoleName(role.getHosts(), role.getName());
-                String roleVarsFile = roleVars != null && !roleVars.isEmpty() ? AnsibleResources.VARS_PATH + roleName + ".yml" : "";
-
-                switch (role.getHosts()) {
-                    case "master":
-                        customMasterRoles.put(roleName, roleVarsFile);
-                        break;
-                    case "slaves":
-                        customSlaveRoles.put(roleName, roleVarsFile);
-                        break;
-                    default:
-                        customMasterRoles.put(roleName, roleVarsFile);
-                        customSlaveRoles.put(roleName, roleVarsFile);
-                }
-                if (!roleVarsFile.equals("")) {
-                    commonConfig.writeAnsibleVarsFile(channel.put(channel.getHome() + "/" +
-                            AnsibleResources.ROOT_PATH + roleVarsFile), roleVars);
-                }
-                role.setName(roleName);
-            }
-
-=======
->>>>>>> 13a2789b
             // Write the hosts configuration file
             try (OutputStreamWriter writer = new OutputStreamWriter(channel.put(channel.getHome() + "/" +
                     AnsibleResources.HOSTS_CONFIG_FILE), StandardCharsets.UTF_8)) {
@@ -475,8 +418,6 @@
     }
 
     /**
-<<<<<<< HEAD
-=======
      * Uploads common Ansible Resources files.
      *
      * @param resources ansible configuration
@@ -500,7 +441,6 @@
     }
 
     /**
->>>>>>> 13a2789b
      * Creates folders for every directory, given a file structure.
      *
      * @param channel client side of sftp server channel
@@ -522,26 +462,6 @@
     }
 
     /**
-<<<<<<< HEAD
-     * Uploads single ansible role (.tar.gz) to remote instance.
-     *
-     * @param channel client side of sftp server channel
-     * @param resources ansible configuration
-     * @param rolePath path/to/role on local machine
-     * @param roleName name of role
-     * @throws SftpException possible SFTP failure
-     * @throws IOException possible File failure
-     */
-    private void uploadAnsibleRole(ChannelSftp channel, AnsibleResources resources, String rolePath, String roleName)
-            throws SftpException, IOException {
-        // playbook/roles/ROLE_NAME
-        String basePath = AnsibleResources.ROLES_ROOT_PATH + rolePath;
-        Path rootRolePath = Paths.get(rolePath);
-        // Walks through valid files in rootRolePath and collects Stream to path list
-        List<Path> files = Files.walk(rootRolePath).filter(p -> p.toFile().isFile()).collect(Collectors.toList());
-        // create a list of files in role
-        List<String> targetFiles = files.stream().map(p -> basePath + rootRolePath.relativize(p)).collect(Collectors.toList());
-=======
      * Uploads single ansible role (.tar.gz, .tgz) to remote instance.
      *
      * @param channel client side of sftp server channel
@@ -560,7 +480,6 @@
         List<Path> files = Files.walk(rootRolePath).filter(p -> p.toFile().isFile()).collect(Collectors.toList());
         // create a list of files in role
         List<String> targetFiles = files.stream().map(p -> remotePath + rootRolePath.relativize(p)).collect(Collectors.toList());
->>>>>>> 13a2789b
         createSftpFolders(channel, resources, targetFiles);
         for (int i = 0; i < files.size(); i++) {
             InputStream stream = new FileInputStream(files.get(i).toFile());
@@ -572,8 +491,6 @@
     }
 
     /**
-<<<<<<< HEAD
-=======
      * Turns path/to/file.* into file.*.
      * @param roleFile path/to/file
      * @return fileName
@@ -585,7 +502,6 @@
     }
 
     /**
->>>>>>> 13a2789b
      * Installs and executes ansible roles on remote.
      *
      * @param sshSession transfer via ssh session
