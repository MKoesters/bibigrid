--- conflicted
+++ resolved
@@ -121,18 +121,11 @@
     }
 
     public String getPrivateIp() {
-<<<<<<< HEAD
+
         return privateIp;
     }
 
     public void setPrivateIp(String privateIp) {
         this.privateIp = privateIp;
-=======
-        return publicIp;
-    }
-
-    public void setPrivateIp(String publicIp) {
-        this.publicIp = publicIp;
->>>>>>> 104467b6
     }
 }