package de.unibi.cebitec.bibigrid.core;

import de.unibi.cebitec.bibigrid.core.model.*;

import java.io.*;
import java.net.HttpURLConnection;
import java.net.URL;
import java.nio.file.Files;
import java.nio.file.Path;
import java.nio.file.Paths;
import java.util.*;

import de.unibi.cebitec.bibigrid.core.model.exceptions.ConfigurationException;
import de.unibi.cebitec.bibigrid.core.model.exceptions.InstanceTypeNotFoundException;
import org.json.simple.JSONArray;
import org.json.simple.JSONObject;
import org.json.simple.parser.JSONParser;
import org.json.simple.parser.ParseException;
import org.slf4j.Logger;
import org.slf4j.LoggerFactory;

/**
 * Checks, if commandline and configuration input is set correctly.
 */
public abstract class Validator {
    protected static final Logger LOG = LoggerFactory.getLogger(Validator.class);

    protected final List<String> req;

    private final ProviderModule providerModule;
<<<<<<< HEAD
    protected Configuration config;
=======
    protected final Configuration config;
>>>>>>> b9a47f38
    private Configuration.WorkerInstanceConfiguration commandLineWorkerInstance;

    public Validator(final Configuration config, final ProviderModule providerModule)
            throws ConfigurationException {
        this.config = config;
        this.providerModule = providerModule;
        req = getRequiredOptions();
    }

    /**
     * Create the {@link Configuration} model instance. Must be overridden by provider
     * implementations for specific configuration fields.
     */
    protected abstract Class<? extends Configuration> getProviderConfigurationClass();


    /**
     * Checks, whether a private / public keys File is readable.
     * @return true, if file is valid
     */
    private boolean validateSSHKeyFiles() {
        Path privateKeyFile = Paths.get(config.getSshPrivateKeyFile());
        Path publicKeyFile = Paths.get(config.getSshPublicKeyFile());

        if (!Files.exists(privateKeyFile)) {
            LOG.error("Not a valid sshPrivateKeyFile {}.", privateKeyFile.toString());
            return false;
        }
        if (!Files.isReadable(privateKeyFile)) {
            LOG.error("The sshPrivateKeyFile {} is not readable.", privateKeyFile.toString());
            return false;
        }
        if (!Files.exists(publicKeyFile)) {
            LOG.error("Not a valid sshPublicKeyFile {}.", publicKeyFile.toString());
            return false;
        }
        if (!Files.isReadable(publicKeyFile)) {
            LOG.error("The sshPublicKeyFile {} is not readable.", publicKeyFile.toString());
            return false;
        }
        return true;
    }
    /**
     * Checks if ansible (galaxy) configuration is valid.
     * @return true, if file(s) found, galaxy, git or url defined and hosts given
     */
    private boolean validateAnsibleRequirements() {
        if (config.hasCustomAnsibleRoles() || config.hasCustomAnsibleGalaxyRoles()) {
            LOG.info("Checking Ansible configuration ...");
        }
        // Check Ansible roles
        for (Configuration.AnsibleRoles role : config.getAnsibleRoles()) {
            if (role.getFile() == null) {
                LOG.error("Ansible: file parameter not set.");
                return false;
            }
            Path path = Paths.get(role.getFile());
            if (!Files.isReadable(path)) {
                LOG.error("Ansible: File '{}' does not exist.", path);
                return false;
            } else if (!role.getFile().contains(".tgz") && !role.getFile().contains(".tar.gz")){
                LOG.error("Ansible: File '{}' has to be a '.tgz' or '.tar.gz'.", path);
                return false;
            }
            if (role.getVarsFile() != null) {
                Path varFilePath = Paths.get(role.getVarsFile());
                if (!Files.isReadable(varFilePath)){
                    LOG.error("Ansible: varsFile '{}' does not exist.", varFilePath);
                    return false;
                }
            }
            if (role.getHosts() == null) {
                LOG.error("Ansible: hosts parameter not set.");
                return false;
            } else if (!role.getHosts().equals("master") &&
                    !role.getHosts().equals("worker") &&
                    !role.getHosts().equals("workers") &&
                    !role.getHosts().equals("all")) {
                LOG.error("Ansible: hosts parameter has to be defined as either 'master', 'worker' or 'all'.");
                return false;
            }
        }
        // Check Ansible Galaxy roles
        for (Configuration.AnsibleGalaxyRoles role : config.getAnsibleGalaxyRoles()) {
            if (role.getGalaxy() == null && role.getGit() == null && role.getUrl() == null) {
                LOG.error("Ansible Galaxy: At least one of 'galaxy', 'git' or 'url' has to be specified.");
                return false;
            }
            if (role.getVarsFile() != null) {
                Path varFilePath = Paths.get(role.getVarsFile());
                if (!Files.isReadable(varFilePath)){
                    LOG.error("Ansible Galaxy: varsFile {} does not exist.", varFilePath);
                    return false;
                }
            }
            if (role.getHosts() == null) {
                LOG.error("Ansible Galaxy: hosts parameter not set.");
                return false;
            } else if (!role.getHosts().equals("master") &&
                    !role.getHosts().equals("worker") &&
                    !role.getHosts().equals("workers") &&
                    !role.getHosts().equals("all")) {
                LOG.error("Ansible Galaxy: hosts parameter has to be defined as either 'master', 'worker' or 'all'.");
                return false;
            }
            if (role.getUrl() != null) {
                if (!isValidURL(role.getUrl())) {
                    LOG.error("Ansible Galaxy: url parameter contains no valid URL.");
                    return false;
                }
            }
            if (role.getGalaxy() != null) {
                String[] galaxyName = role.getGalaxy().split("[.]");
                if (galaxyName.length != 2) {
                    LOG.error("Ansible Galaxy: galaxy parameter has author.rolename to be defined.");
                    return false;
                }

                if (!isValidAnsibleGalaxyRole(galaxyName[0], galaxyName[1])) {
                    LOG.error("Ansible Galaxy: Not a valid galaxy role: {}.", role.getGalaxy());
                    return false;
                }
            }
        }
        return true;
    }

    /**
     * Determine validity of URL.
     * @param url url / galaxy url
     * @return true, if url is valid
     */
    private boolean isValidURL(String url) {
        try {
            HttpURLConnection.setFollowRedirects(false);
            URL u = new URL(url);
            HttpURLConnection conn = (HttpURLConnection) u.openConnection();
            conn.connect();
            int status = conn.getResponseCode();
            if (status != HttpURLConnection.HTTP_OK) {
                return false;
            }
        } catch (Exception e) {
            return false;
        }

        return true;
    }

    /**
     * Validates galaxy role by checking API values.
     * @param author galaxy author
     * @param role name of galaxy role
     * @return true, if galaxy role is valid
     */
    private boolean isValidAnsibleGalaxyRole(String author, String role) {
        try {
            String galaxyURL = "https://galaxy.ansible.com/api/v1/roles/?format=json&search=" + role;
            URL u = new URL(galaxyURL);
            HttpURLConnection conn = (HttpURLConnection) u.openConnection();
            InputStream in = new BufferedInputStream(conn.getInputStream());
            JSONParser parser = new JSONParser();
            JSONObject jsonObject = (JSONObject) parser.parse(new InputStreamReader(in));

            if (jsonObject.containsKey("count")) {
                int count = Integer.parseInt(String.valueOf(jsonObject.get("count")));
                if (count == 0) {
                    return false;
                } else if (count == 1) {
                    // role name is valid, but probably the author is false
                    JSONArray results = (JSONArray) jsonObject.get("results");
                    if (!results.toJSONString().contains("\"name\":\"" + author + "\"")) {
                        LOG.error("Ansible Galaxy: Author '{}' invalid for specified role.", author);
                        return false;
                    }
                    if (!results.toJSONString().contains("\"name\":\"" + role + "\"")) {
                        LOG.error("Ansible Galaxy: Name of role '{}' is invalid.", role);
                        return false;
                    }
                }
            }
        } catch (IOException | ParseException e) {
            e.printStackTrace();
        }
        return true;
    }

    /**
     * Checks requirements.
     * @return true, if requirements fulfilled
     */
    public boolean validate() {
        return validateSSHKeyFiles() &&
                validateAnsibleRequirements() &&
                validateProviderParameters();
    }

    protected abstract List<String> getRequiredOptions();

    protected abstract boolean validateProviderParameters();

    public boolean validateProviderTypes(Client client) {
        try {
            InstanceType masterType = providerModule.getInstanceType(client, config, config.getMasterInstance().getType());
            config.getMasterInstance().setProviderType(masterType);
        } catch (InstanceTypeNotFoundException e) {
            LOG.error("Invalid master instance type specified!", e);
            return false;
        }
        try {
            for (Configuration.InstanceConfiguration instanceConfiguration : config.getWorkerInstances()) {
                InstanceType workerType = providerModule.getInstanceType(client, config, instanceConfiguration.getType());
                instanceConfiguration.setProviderType(workerType);
            }
        } catch (InstanceTypeNotFoundException e) {
            LOG.error("Invalid worker instance type specified!", e);
            return false;
        }
        return true;
    }

    protected static boolean isStringNullOrEmpty(final String s) {
        return s == null || s.trim().isEmpty();
    }

    private int checkStringAsInt(String s, int max) throws Exception {
        int v = Integer.parseInt(s);
        if (v < 0 || v > max) {
            throw new Exception();
        }
        return v;
    }

}<|MERGE_RESOLUTION|>--- conflicted
+++ resolved
@@ -28,11 +28,8 @@
     protected final List<String> req;
 
     private final ProviderModule providerModule;
-<<<<<<< HEAD
+
     protected Configuration config;
-=======
-    protected final Configuration config;
->>>>>>> b9a47f38
     private Configuration.WorkerInstanceConfiguration commandLineWorkerInstance;
 
     public Validator(final Configuration config, final ProviderModule providerModule)
