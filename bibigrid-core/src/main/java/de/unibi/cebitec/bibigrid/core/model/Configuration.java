--- conflicted
+++ resolved
@@ -9,11 +9,6 @@
 
 
 import java.io.*;
-<<<<<<< HEAD
-=======
-import java.net.URI;
-import java.nio.channels.SeekableByteChannel;
->>>>>>> 104467b6
 import java.nio.charset.Charset;
 import java.nio.file.*;
 import java.nio.file.attribute.FileAttribute;
@@ -29,10 +24,6 @@
 public abstract class Configuration {
     /* public const */
     public static boolean DEBUG = false;
-<<<<<<< HEAD
-=======
-    public static final String DEFAULT_WORKSPACE = "$HOME";
->>>>>>> 104467b6
     public static final String CONFIG_DIR = System.getProperty("user.home")+System.getProperty("file.separator")+".bibigrid";
     public static final String KEYS_DIR = CONFIG_DIR + System.getProperty("file.separator")+"keys";
     public static final FileAttribute KEYS_PERMS = PosixFilePermissions.asFileAttribute(PosixFilePermissions.fromString("rw-------"));
@@ -337,8 +328,6 @@
         return Arrays.copyOf(clusterIds, clusterIds.length);
     }
 
-
-<<<<<<< HEAD
     /**
      * Set the id of current
      * @param id
@@ -353,22 +342,7 @@
     }
 
     /**
-=======
-    /**
-     * Set the id of current
-     * @param id
-     */
-    public void setId(String id) {
-        this.id = id;
-
-    }
-
-    public String getId(){
-        return id;
-    }
-
-    /**
->>>>>>> 104467b6
+
      * Set the clusterid for termination intent either as a single cluster "id" or as multiple "id1/id2/id3".
      * @ToDo: Seems not the right place to store this information, since this is not part of a cluster configuration and only
      *      * necessary for termination intent.
