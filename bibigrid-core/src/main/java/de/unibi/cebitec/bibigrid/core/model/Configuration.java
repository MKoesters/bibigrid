--- conflicted
+++ resolved
@@ -6,7 +6,7 @@
 import org.yaml.snakeyaml.Yaml;
 import org.yaml.snakeyaml.error.YAMLException;
 
-<<<<<<< HEAD
+
 import java.io.*;
 import java.net.URI;
 import java.nio.channels.SeekableByteChannel;
@@ -14,15 +14,7 @@
 import java.nio.file.*;
 import java.nio.file.attribute.FileAttribute;
 import java.nio.file.attribute.PosixFilePermissions;
-=======
-import java.io.FileInputStream;
-import java.io.FileNotFoundException;
-import java.io.IOException;
-import java.nio.charset.Charset;
-import java.nio.file.Files;
-import java.nio.file.Path;
-import java.nio.file.Paths;
->>>>>>> 6a8b0b96
+
 import java.security.MessageDigest;
 import java.security.NoSuchAlgorithmException;
 import java.util.*;
@@ -33,7 +25,6 @@
 public abstract class Configuration {
     /* public const */
     public static boolean DEBUG = false;
-<<<<<<< HEAD
     public static final String DEFAULT_WORKSPACE = "$HOME";
     public static final String CONFIG_DIR = System.getProperty("user.home")+System.getProperty("file.separator")+".bibigrid";
     public static final String KEYS_DIR = CONFIG_DIR + System.getProperty("file.separator")+"keys";
@@ -64,21 +55,7 @@
         Path propertiesFilePath = null;
 
         Path defaultPropertiesFilePath = Paths.get(CONFIG_DIR, DEFAULT_CONFIG_FILENAME);
-=======
-    /* protected const */
-    protected static final Logger LOG = LoggerFactory.getLogger(Configuration.class);
-
-    /* private const */
-    private static final String DEFAULT_WORKSPACE = "$HOME";
-    private static final String DEFAULT_DIRNAME = System.getProperty("user.home");
-    private static final String DEFAULT_FILENAME = ".bibigrid.yml";
-    private static final String PROPERTIES_FILEPATH_PARAMETER = "o";
-
-    public static Configuration loadConfiguration(Class<? extends Configuration> configurationClass, String path) throws ConfigurationException{
-        Path propertiesFilePath = null;
-
-        Path defaultPropertiesFilePath = Paths.get(DEFAULT_DIRNAME, DEFAULT_FILENAME);
->>>>>>> 6a8b0b96
+
         if (path != null)  {
             Path newPath = Paths.get(path);
             if (Files.isReadable(newPath)) {
