package de.unibi.cebitec.bibigrid.core.model;

import de.unibi.cebitec.bibigrid.core.model.exceptions.ConfigurationException;
import org.slf4j.Logger;
import org.slf4j.LoggerFactory;
import org.yaml.snakeyaml.Yaml;
import org.yaml.snakeyaml.error.YAMLException;

import java.io.FileInputStream;
import java.io.FileNotFoundException;
import java.io.IOException;
import java.nio.charset.Charset;
import java.nio.file.Files;
import java.nio.file.Path;
import java.nio.file.Paths;
import java.security.MessageDigest;
import java.security.NoSuchAlgorithmException;
import java.util.*;

import static de.unibi.cebitec.bibigrid.core.util.VerboseOutputFilter.V;

@SuppressWarnings({"WeakerAccess", "unused"})
public abstract class Configuration {
<<<<<<< HEAD
    /* public const */
    public static boolean DEBUG = false;
    /* protected const */
    protected static final Logger LOG = LoggerFactory.getLogger(Configuration.class);

    /* private const */
    private static final String DEFAULT_WORKSPACE = "$HOME";
    private static final String DEFAULT_DIRNAME = System.getProperty("user.home");
    private static final String DEFAULT_FILENAME = ".bibigrid.yml";
    private static final String PROPERTIES_FILEPATH_PARAMETER = "o";

    public static Configuration loadConfiguration(Class<? extends Configuration> configurationClass, String path) throws ConfigurationException{
        Path propertiesFilePath = null;

        Path defaultPropertiesFilePath = Paths.get(DEFAULT_DIRNAME, DEFAULT_FILENAME);
        if (path != null)  {
            Path newPath = Paths.get(path);
            if (Files.isReadable(newPath)) {
                propertiesFilePath = newPath;
                LOG.info("Using alternative config file: '{}'.", propertiesFilePath.toString());
            } else {
                LOG.error("Alternative config ({}) file is not readable. Falling back to default: '{}'", newPath.toString(), defaultPropertiesFilePath.toString());
            }
        }
        if (propertiesFilePath == null) {
            propertiesFilePath = defaultPropertiesFilePath;
        }

        try {
            return new Yaml().loadAs(new FileInputStream(propertiesFilePath.toFile()), configurationClass);
        } catch (FileNotFoundException e) {
            if (DEBUG) {
                e.printStackTrace();
            }
            throw new ConfigurationException("Failed to load properties file.", e);
        } catch (YAMLException e) {
            throw new ConfigurationException("Failed to parse configuration file. "+e.getMessage(), e);
        }

    }


    /* properties */
=======
    /* DEBUG mode */
    public static boolean DEBUG = false;
    /* Const */
>>>>>>> b9a47f38

    protected static final Logger LOG = LoggerFactory.getLogger(Configuration.class);
    private static final String DEFAULT_WORKSPACE = "$HOME";
    private String mode;
    private String user = System.getProperty("user.name");
    private String sshUser = "ubuntu";
    private String keypair;
    private String sshPublicKeyFile;
    private String sshPrivateKeyFile;
    private String alternativeConfigPath;
    private String gridPropertiesFile;
    private String credentialsFile;
    private String region;
    private String availabilityZone;
    private String serverGroup;
    private List<Port> ports = new ArrayList<>();
    private boolean useMasterAsCompute;
    private boolean useMasterWithPublicIp = true;
    private InstanceConfiguration masterInstance = new InstanceConfiguration();
    private List<WorkerInstanceConfiguration> workerInstances = new ArrayList<>();
    private boolean oge;
    private boolean slurm;
    private boolean localDNSLookup;
    private String mungeKey;
    private boolean nfs = true;
    private boolean cloud9;
    private boolean theia;
    private boolean ganglia;
    private boolean zabbix;
    private ZabbixConf zabbixConf = new ZabbixConf();
    private List<String> nfsShares = new ArrayList<>(Arrays.asList("/vol/spool"));
    private List<MountPoint> masterMounts = new ArrayList<>();
    private List<MountPoint> extNfsShares = new ArrayList<>();
    private FS localFS = FS.XFS;
    private boolean debugRequests;
    private Properties ogeConf = OgeConf.initOgeConfProperties();
    private List<AnsibleRoles> ansibleRoles = new ArrayList<>();
    private List<AnsibleGalaxyRoles> ansibleGalaxyRoles = new ArrayList<>();

    private String network;
    private String subnet;
<<<<<<< HEAD
    private String[] clusterIds = new String [0];
=======
    private String[] clusterIds;
>>>>>>> b9a47f38
    private String workspace = DEFAULT_WORKSPACE;

    public int getWorkerInstanceCount() {
        if (workerInstances == null) {
            return 0;
        }
        int workerInstanceCount = 0;
        for (WorkerInstanceConfiguration config : workerInstances) {
            workerInstanceCount += config.getCount();
        }
        return workerInstanceCount;
    }

    public void setGridPropertiesFile(String gridPropertiesFile) {
        this.gridPropertiesFile = gridPropertiesFile.trim();
    }

    public String getGridPropertiesFile() {
        return gridPropertiesFile;
    }

    public boolean isUseMasterAsCompute() {
        return useMasterAsCompute;
    }

    public void setUseMasterAsCompute(boolean useMasterAsCompute) {
        this.useMasterAsCompute = useMasterAsCompute;
    }

    public boolean isUseMasterWithPublicIp() {
        return useMasterWithPublicIp;
    }

    public void setUseMasterWithPublicIp(boolean useMasterWithPublicIp) {
        this.useMasterWithPublicIp = useMasterWithPublicIp;
    }

    public String getKeypair() {
        return keypair;
    }

    public void setKeypair(String keypair) {
        this.keypair = keypair.trim();
        LOG.info(V, "Keypair name set. ({})", this.keypair);
    }

    public String getSshPublicKeyFile() {
        return sshPublicKeyFile;
    }

    public void setSshPublicKeyFile(String sshPublicKeyFile) {
        this.sshPublicKeyFile = sshPublicKeyFile.trim();
        LOG.info(V, "SSH public key file found. ({})", this.sshPublicKeyFile);
    }

    public String getSshPrivateKeyFile() {
        return sshPrivateKeyFile;
    }

    public void setSshPrivateKeyFile(String sshPrivateKeyFile) {
        this.sshPrivateKeyFile = sshPrivateKeyFile.trim();
        LOG.info(V, "SSH private key file found. ({})", this.sshPrivateKeyFile);
    }

    public String getRegion() {
        return region;
    }

    public void setRegion(String region) {
        this.region = region.trim();
        LOG.info(V, "Region set. ({})", this.region);
    }

    public InstanceConfiguration getMasterInstance() {
        return masterInstance;
    }

    public void setMasterInstance(InstanceConfiguration masterInstance) {
        this.masterInstance = masterInstance;
        if (masterInstance != null) {
            StringBuilder display = new StringBuilder();
            display.append("[type=").append(masterInstance.getType()).append(", image=")
                    .append(masterInstance.getImage()).append("] ");
            LOG.info(V, "Master instance configuration set: {}", display);
        }
    }

    @Deprecated
    public List<WorkerInstanceConfiguration> getSlaveInstances() {
        LOG.warn("Property 'slaveInstances' is deprecated and will be removed in next major release. It is replaced 1:1 by 'workerInstances'.");
        return getWorkerInstances();
<<<<<<< HEAD
    }

    @Deprecated
    public void setSlaveInstances(List<WorkerInstanceConfiguration> workerInstances) {
            LOG.warn("Property 'slaveInstances' is deprecated and will be removed in next major release. It is replaced 1:1 by 'workerInstances'.");
            setWorkerInstances(workerInstances);
    }

=======
    }

    @Deprecated
    public void setSlaveInstances(List<WorkerInstanceConfiguration> workerInstances) {
            LOG.warn("Property 'slaveInstances' is deprecated and will be removed in next major release. It is replaced 1:1 by 'workerInstances'.");
            setWorkerInstances(workerInstances);
    }

>>>>>>> b9a47f38
    public List<WorkerInstanceConfiguration> getWorkerInstances() {
        return workerInstances;
    }

    public void setWorkerInstances(List<WorkerInstanceConfiguration> workerInstances) {
        this.workerInstances = workerInstances != null ? workerInstances : new ArrayList<>();
        if (workerInstances != null && !workerInstances.isEmpty()) {
            StringBuilder display = new StringBuilder();
            for (WorkerInstanceConfiguration instanceConfiguration : workerInstances) {
                display.append("[type=").append(instanceConfiguration.getType())
                        .append(", image=").append(instanceConfiguration.getImage())
                        .append(", count=").append(instanceConfiguration.getCount()).append("] ");
            }
            LOG.info(V, "Worker instance(s) configuration set: {}", display);
        }
    }

    /**
     * Helper getter so multiple instance types can be used in a simple for loop.
     */
    public List<WorkerInstanceConfiguration> getExpandedWorkerInstances() {
        List<WorkerInstanceConfiguration> result = new ArrayList<>();
        if (workerInstances.size() > 0) {
            int typeIndex = 0;
            int typeInstancesLeft = workerInstances.get(0).getCount();
            for (int i = 0; i < getWorkerInstanceCount(); i++) {
                result.add(workerInstances.get(typeIndex));
                // If we reach the count of the current type, move to the next instance type
                typeInstancesLeft--;
                if (typeInstancesLeft == 0) {
                    typeIndex += 1;
                    if (typeIndex < workerInstances.size()) {
                        typeInstancesLeft = workerInstances.get(typeIndex).getCount();
                    }
                }
            }
        }
        return result;
    }

    public String getAvailabilityZone() {
        return availabilityZone;
    }

    public void setAvailabilityZone(String availabilityZone) {
        this.availabilityZone = availabilityZone.trim();
        LOG.info(V, "Availability zone set. ({})", this.availabilityZone);
    }

    public String getServerGroup() {
        return serverGroup;
    }

    public void setServerGroup(String serverGroup) {
        this.serverGroup = serverGroup.trim();
        LOG.info(V, "Server group set. ({})", this.serverGroup);
    }

    public String[] getClusterIds() {
        return Arrays.copyOf(clusterIds, clusterIds.length);
    }

    /**
     * Set the cluster Id(s) either as a single cluster "id" or as multiple "id1/id2/id3".
     */
    public void setClusterIds(String clusterIds) {
        this.clusterIds = clusterIds == null ? new String[0] : clusterIds.split("[/,]");
    }

    public void setClusterIds(String[] clusterIds) {
        this.clusterIds = clusterIds == null ? new String[0] : clusterIds;
    }

    public List<Port> getPorts() {
        return ports;
    }

    public void setPorts(List<Port> ports) {
        this.ports = ports != null ? ports : new ArrayList<>();
        if (ports != null && !ports.isEmpty()) {
            StringBuilder portsDisplay = new StringBuilder();
            for (Port port : ports) {
                portsDisplay.append(port.toString()).append(" ");
            }
            LOG.info(V, "Additional open ports set: {}", portsDisplay);
        }
    }

    public List<MountPoint> getMasterMounts() {
        return masterMounts;
    }

    public void setMasterMounts(List<MountPoint> masterMounts) {
        this.masterMounts = masterMounts != null ? masterMounts : new ArrayList<>();
    }

    public List<String> getNfsShares() {
        return nfsShares;
    }

    public void setNfsShares(List<String> nfsShares) {
        if (this.nfsShares != null) {
            this.nfsShares.addAll(nfsShares);
        } else {
            this.nfsShares = new ArrayList<>(nfsShares);
        }
        if (this.nfsShares != null && !this.nfsShares.isEmpty()) {
            StringBuilder nfsSharesDisplay = new StringBuilder();
            for (String share : this.nfsShares) {
                nfsSharesDisplay.append(share).append(" ");
            }
            LOG.info(V, "NFS shares set: {}", nfsSharesDisplay);
        }
    }

    public List<MountPoint> getExtNfsShares() {
        return extNfsShares;
    }

    public void setExtNfsShares(List<MountPoint> extNfsShares) {
        this.extNfsShares = extNfsShares != null ? extNfsShares : new ArrayList<>();
    }

    public boolean isAlternativeConfigFile() {
        return alternativeConfigPath != null;
    }

    public String getAlternativeConfigPath() {
        return alternativeConfigPath;
    }

    public void setAlternativeConfigPath(String alternativeConfigPath) {
        this.alternativeConfigPath = alternativeConfigPath.trim();
    }

    public String getNetwork() {
        return network;
    }

    public void setNetwork(String network) {
        this.network = network.trim();
    }

    public boolean isNfs() {
        return nfs;
    }

    public void setNfs(boolean nfs) {
        this.nfs = nfs;
        LOG.info(V, "NFS support {}.", nfs ? "enabled" : "disabled");
    }

    public boolean isOge() {
        return oge;
    }

    public void setOge(boolean oge) {
        this.oge = oge;
        if (oge) {
            LOG.warn("GridEngine (oge) support is deprecated (only supported using Ubuntu 16.04.) " +
                    "and will be removed in the near future! Please use Slurm instead.");
        }
    }

    public String getMode() {
        return mode;
    }

    public void setMode(String mode) {
        this.mode = mode.trim();
    }

    public String getUser() {
        return user;
    }

    public void setUser(String user) {
        this.user = user.trim();
    }

    public String getSshUser() {
        return sshUser;
    }

    public void setSshUser(String sshUser) {
        this.sshUser = sshUser.trim();
    }

    public FS getLocalFS() {
        return localFS;
    }

    public void setLocalFS(FS localFS) {
        this.localFS = localFS;
    }

    public String getSubnet() {
        return subnet;
    }

    public void setSubnet(String subnet) {
        this.subnet = subnet.trim();
    }

    public boolean isDebugRequests() {
        return debugRequests;
    }

    public void setDebugRequests(boolean debugRequests) {
        this.debugRequests = debugRequests;
        LOG.info(V, "Debug requests {}.", debugRequests ? "enabled" : "disabled");
    }

    public boolean isIDE() { return cloud9 || theia; }

    public boolean isCloud9() {
        return cloud9;
    }

    public void setCloud9(boolean cloud9) throws ConfigurationException {
        if (cloud9&&theia) {
            LOG.error("Only one IDE (either Theia or Cloud9) can be set.");
            throw new ConfigurationException("Only one IDE (either Theia or Cloud9) can be set.");
        }
        this.cloud9 = cloud9;
        LOG.info(V, "Cloud9 support {}.", cloud9 ? "enabled" : "disabled");
    }

    public boolean isTheia() {
        return theia;
    }

    public void setTheia(boolean theia) throws ConfigurationException {
        if (cloud9&&theia) {
            LOG.error("Only one IDE (either Theia or Cloud9) can be set.");
            throw new ConfigurationException("Only one IDE (either Theia or Cloud9) can be set.");
        }
        this.theia = theia;
        LOG.info(V, "Theia support {}.", theia ? "enabled" : "disabled");
    }

    public String getCredentialsFile() {
        return credentialsFile;
    }

    public void setCredentialsFile(String credentialsFile) {
        this.credentialsFile = credentialsFile;
    }

    public String getCloud9Workspace() {
        return getWorkspace();
    }

    public void setCloud9Workspace(String cloud9Workspace) {
        LOG.warn("Option cloud9Workspace is deprecated. Please use workspace instead.");
        setWorkspace(cloud9Workspace);
    }

    public String getWorkspace() {
        return workspace;
    }

    public void setWorkspace(String workspace) {
        if (workspace == null || workspace.length() == 0) {
            workspace = DEFAULT_WORKSPACE;
        }
        this.workspace = workspace;
        LOG.info(V, "Workspace set: {}", workspace);
    }

    public boolean isLocalDNSLookup() {
        return localDNSLookup;
    }

    public void setLocalDNSLookup(boolean localDNSLookup) {
        this.localDNSLookup = localDNSLookup;
    }

    public boolean isSlurm() {
        return slurm;
    }

    public void setSlurm(boolean slurm) {
        this.slurm = slurm;
    }

    public String getMungeKey() {
        if (mungeKey == null) {
            // create a unique hash
            byte[] randomarray = new byte[32];
            Random random = new Random();
            for (int i = 0; i < 32; i++){
                randomarray[i] = (byte)(97 + random.nextInt(26));
            }
            new Random().nextBytes(randomarray);
            try {
                MessageDigest digest = MessageDigest.getInstance("SHA-256");
                mungeKey = bytesToHex(digest.digest(randomarray));
            } catch (NoSuchAlgorithmException e){
                LOG.warn("SHA-256 algorithm not found, proceed with unhashed munge key.");
                mungeKey = new String(randomarray, Charset.forName("UTF-8"));
            }
        }
        return mungeKey;
    }

    public void setMungeKey(String mungeKey) {
        this.mungeKey = mungeKey;
    }

    public boolean isGanglia() {
        return ganglia;
    }

    public void setGanglia(boolean ganglia) {
        this.ganglia = ganglia;
        if (ganglia) {
            LOG.warn("Ganglia (oge) support is deprecated (only supported using Ubuntu 16.04.) " +
                     "and will be removed in the near future. Please use Zabbix instead.");
        }
    }

    public boolean isZabbix() {
        return zabbix;
    }

    public void setZabbix(boolean zabbix) {
        this.zabbix = zabbix;
    }

    public ZabbixConf getZabbixConf() { return zabbixConf;}

    public void setZabbixConf(ZabbixConf zabbixConf) { this.zabbixConf =  zabbixConf;}

    public static class ZabbixConf {
        public ZabbixConf(){
        }

        private String db = "zabbix";
        private String db_user = "zabbix";
        private String db_password = "zabbix";
        private String timezone = "Europe/Berlin";
        private String server_name = "bibigrid";
        private String admin_password = "bibigrid";

        public String getDb() {
            return db;
        }

        public void setDb(String db) {
            this.db = db;
        }

        public String getDb_user() {
            return db_user;
        }

        public void setDb_user(String db_user) {
            this.db_user = db_user;
        }

        public String getDb_password() {
            return db_password;
        }

        public void setDb_password(String db_password) {
            this.db_password = db_password;
        }

        public String getTimezone() {
            return timezone;
        }

        public void setTimezone(String timezone) {
            this.timezone = timezone;
        }

        public String getServer_name() {
            return server_name;
        }

        public void setServer_name(String server_name) {
            this.server_name = server_name;
        }

        public String getAdmin_password() {
            return admin_password;
        }

        public void setAdmin_password(String admin_password) {
            this.admin_password = admin_password;
        }
    }

    @SuppressWarnings("WeakerAccess")
    public static class InstanceConfiguration {
        public InstanceConfiguration() {
        }

        private String type;
        private String image;
        private InstanceType providerType;

        public String getType() {
            return type;
        }

        public void setType(String type) {
            this.type = type.trim();
        }

        public String getImage() {
            return image;
        }

        public void setImage(String image) {
            this.image = image.trim();
        }

        public InstanceType getProviderType() {
            return providerType;
        }

        public void setProviderType(InstanceType providerType) {
            this.providerType = providerType;
        }
    }

    @SuppressWarnings("WeakerAccess")
    public static class WorkerInstanceConfiguration extends InstanceConfiguration {
        public WorkerInstanceConfiguration() {
        }

        private int count;

        public int getCount() {
            return count;
        }

        public void setCount(int count) {
            this.count = count;
            if (count < 0) {
                LOG.warn("Number of worker nodes has to be at least 0. ({})", count);
            }
        }
    }

    @SuppressWarnings("WeakerAccess")
    public static class MountPoint {
        public MountPoint() {
        }

        public MountPoint(String source, String target) {
            this.source = source;
            this.target = target;
        }

        private String source;
        private String target;

        public String getSource() {
            return source;
        }

        public void setSource(String source) {
            this.source = source.trim();
        }

        public String getTarget() {
            return target;
        }

        public void setTarget(String target) {
            this.target = target.trim();
        }
    }

    public enum FS {
        EXT2, EXT3, EXT4, XFS
    }

    /** private helper class that converts a byte array to an Hex String
     *
     * @param hash
     * @return
     */
    private static String bytesToHex(byte[] hash) {
        StringBuilder hexString = new StringBuilder();
        for (byte tmp : hash) {
            String hex = Integer.toHexString(0xff & tmp);
            if (hex.length() == 1) hexString.append('0');
            hexString.append(hex);
        }
        return hexString.toString();
    }

    public Properties getOgeConf() {
        return ogeConf;
    }

    /**
     * Saves given values to ogeConf Properties.
     * @param ogeConf Properties
     */
    public void setOgeConf(Properties ogeConf) {
        for (String key : ogeConf.stringPropertyNames()) {
            this.ogeConf.setProperty(key, ogeConf.getProperty(key));
        }
    }

    /**
     * Provides support for GridEngine global configuration.
     */
    public static class OgeConf extends Properties {
        public static final String GRIDENGINE_FILES = "/playbook/roles/master/files/gridengine/";
        public static final String GLOBAL_OGE_CONF = GRIDENGINE_FILES + "global.conf";

        public OgeConf(Properties defaultProperties) {
            super(defaultProperties);
        }

        private static OgeConf initOgeConfProperties() {
            try {
                // Create and load default properties
                Properties defaultProperties = new Properties();
                defaultProperties.load(Configuration.class.getResourceAsStream(GLOBAL_OGE_CONF));
                // create global properties with default
                return new OgeConf(defaultProperties);
            } catch (IOException e) {
                e.printStackTrace();
                return null;
            }
        }
    }

    /**
     * Checks if custom ansible roles used.
     *
     * @return true, if ansible roles given in configuration
     */
    public boolean hasCustomAnsibleRoles() {
        return ansibleRoles != null && !ansibleRoles.isEmpty();
    }

    /**
     * Checks if custom ansible-galaxy roles used.
     *
     * @return true, if ansible-galaxy roles given in configuration
     */
    public boolean hasCustomAnsibleGalaxyRoles() {
        return ansibleGalaxyRoles != null && !ansibleGalaxyRoles.isEmpty();
    }

    /**
     * @return List of Ansible roles
     */
    public List<AnsibleRoles> getAnsibleRoles() {
        return ansibleRoles;
    }

    public void setAnsibleRoles(List<AnsibleRoles> ansibleRoles) {
        if (this.ansibleRoles != null) {
            this.ansibleRoles.addAll(ansibleRoles);
        } else {
            this.ansibleRoles = new ArrayList<>(ansibleRoles);
        }
    }

    /**
     * @return List of Ansible Galaxy roles
     */
    public List<AnsibleGalaxyRoles> getAnsibleGalaxyRoles() {
        return ansibleGalaxyRoles;
    }

    public void setAnsibleGalaxyRoles(List<AnsibleGalaxyRoles> ansibleGalaxyRoles) {
        this.ansibleGalaxyRoles = (this.ansibleGalaxyRoles == null) ? ansibleGalaxyRoles : new ArrayList<>(ansibleGalaxyRoles);
    }

    /**
     * Provides support for (local) Ansible roles and playbooks.
     *
     * String name      : (optional) name of (ansible-galaxy) role or playbook, default is given name
     * String hosts     : host (master / worker / all)
     * Map vars         : (optional) additional key - value pairs of role
     * String varsFile  : (optional) file containing key - value pairs of role
     * String file      : file of role
     */
    public static class AnsibleRoles {
        private String name;
        private String file;
        private String hosts;
        private Map<String, Object> vars = new HashMap<>();
        private String varsFile;

        public String getName() {
            return name == null ? file : name;
        }

        public void setName(String name) {
            this.name = name;
        }

        public String getHosts() {
            return hosts;
        }

        public void setHosts(String hosts) {
            // Exception for deprecated values
            if (hosts.equals("slave") || hosts.equals("slaves")) {
                LOG.warn("Value 'slave[s]' for property ansibleRoles.hosts is deprecated and will be removed in next major release. " +
                        "It is replaced 1:1 by 'worker'.");
                this.hosts = "worker";
                return;
            }
            if (hosts.equals("all") || hosts.equals("worker") || hosts.equals("master")) {
                this.hosts = hosts;
                return;
            }
            LOG.error("Unsupported value '{}' for ansibleRoles.hosts.",hosts);
            this.hosts = "unsupported";
        }

        public Map<String, Object> getVars() {
            return vars;
        }

        public void setVars(Map<String, Object> vars) {
            this.vars = vars;
        }

        public String getVarsFile() {
            return varsFile;
        }

        public void setVarsFile(String varsFile) {
            this.varsFile = varsFile;
        }

        public String getFile() {
            return file;
        }

        public void setFile(String file) {
            this.file = file;
        }
    }

    /**
     * Provides support for Ansible Galaxy and Git roles and playbooks.
     *
     * String name      : (optional) name of (ansible-galaxy) role or playbook, default is given name
     * String hosts     : host (master / worker / all)
     * Map vars         : (optional) additional key - value pairs of role
     * String varsFile  : (optional) file containing key - value pairs of role
     * String galaxy    : (optional) ansible-galaxy name
     * String git       : (optional) Git source (e.g. GitHub url)
     * String url       : (optional) url of role
     * Either galaxy, git or url has to be specified
     */
    public static class AnsibleGalaxyRoles {
        private String name;
        private String hosts;
        private Map<String, Object> vars = new HashMap<>();
        private String varsFile;

        private String galaxy;
        private String git;
        private String url;

        /**
         * Set name to galaxy, git or url if not set.
         * @return role name
         */
        public String getName() {
            if (name == null) {
                if (galaxy != null) {
                    name = galaxy;
                } else if (git != null) {
                    name = git;
                } else if (url != null) {
                    name = url;
                }
            }
            return name;
        }

        public void setName(String name) {
            this.name = name;
        }

        public String getHosts() {
            return hosts;
        }

        public void setHosts(String hosts) {
            this.hosts = hosts;
        }

        public Map<String, Object> getVars() {
            return vars;
        }

        public void setVars(Map<String, Object> vars) {
            this.vars = vars;
        }

        public String getVarsFile() {
            return varsFile;
        }

        public void setVarsFile(String varsFile) {
            this.varsFile = varsFile;
        }

        public String getGalaxy() {
            return galaxy;
        }

        public void setGalaxy(String galaxy) {
            this.galaxy = galaxy;
        }

        public String getGit() {
            return git;
        }

        public void setGit(String git) {
            this.git = git;
        }

        public String getUrl() {
            return url;
        }

        public void setUrl(String url) {
            this.url = url;
        }
    }
}<|MERGE_RESOLUTION|>--- conflicted
+++ resolved
@@ -21,7 +21,6 @@
 
 @SuppressWarnings({"WeakerAccess", "unused"})
 public abstract class Configuration {
-<<<<<<< HEAD
     /* public const */
     public static boolean DEBUG = false;
     /* protected const */
@@ -65,11 +64,6 @@
 
 
     /* properties */
-=======
-    /* DEBUG mode */
-    public static boolean DEBUG = false;
-    /* Const */
->>>>>>> b9a47f38
 
     protected static final Logger LOG = LoggerFactory.getLogger(Configuration.class);
     private static final String DEFAULT_WORKSPACE = "$HOME";
@@ -111,11 +105,9 @@
 
     private String network;
     private String subnet;
-<<<<<<< HEAD
+
     private String[] clusterIds = new String [0];
-=======
-    private String[] clusterIds;
->>>>>>> b9a47f38
+
     private String workspace = DEFAULT_WORKSPACE;
 
     public int getWorkerInstanceCount() {
@@ -207,7 +199,6 @@
     public List<WorkerInstanceConfiguration> getSlaveInstances() {
         LOG.warn("Property 'slaveInstances' is deprecated and will be removed in next major release. It is replaced 1:1 by 'workerInstances'.");
         return getWorkerInstances();
-<<<<<<< HEAD
     }
 
     @Deprecated
@@ -216,16 +207,7 @@
             setWorkerInstances(workerInstances);
     }
 
-=======
-    }
-
-    @Deprecated
-    public void setSlaveInstances(List<WorkerInstanceConfiguration> workerInstances) {
-            LOG.warn("Property 'slaveInstances' is deprecated and will be removed in next major release. It is replaced 1:1 by 'workerInstances'.");
-            setWorkerInstances(workerInstances);
-    }
-
->>>>>>> b9a47f38
+
     public List<WorkerInstanceConfiguration> getWorkerInstances() {
         return workerInstances;
     }
