--- conflicted
+++ resolved
@@ -49,10 +49,6 @@
     private FS localFS = FS.XFS;
     private boolean debugRequests;
     private Properties ogeConf = OgeConf.initOgeConfProperties();
-<<<<<<< HEAD
-    private List<AnsibleRoleConf> ansibleRoles = new ArrayList<>();
-=======
->>>>>>> 506415cf
 
     private String network;
     private String subnet;
@@ -680,11 +676,7 @@
     }
 
     /**
-<<<<<<< HEAD
-     * Provides support for Gridengine global configuration.
-=======
      * Provides support for GridEngine global configuration.
->>>>>>> 506415cf
      */
     public static class OgeConf extends Properties {
         public static final String GRIDENGINE_FILES = "/playbook/roles/master/files/gridengine/";
@@ -707,82 +699,4 @@
             }
         }
     }
-<<<<<<< HEAD
-
-    public List<AnsibleRoleConf> getAnsibleRoles() {
-        return ansibleRoles;
-    }
-
-    public void setAnsibleRoles(List<AnsibleRoleConf> ansibleRoles) {
-        this.ansibleRoles = ansibleRoles;
-    }
-
-    /**
-     * Provides support for (local) Ansible roles and playbooks.
-     *
-     * String name  : name of (ansible-galaxy) role or playbook
-     * String file  : (optional) file of role
-     * String url   : (optional) url of role
-     * String git   : (optional) git repository of role
-     * String scope : host (master / slave / all)
-     * Map vars     : (optional) additional key - value pairs of role
-     */
-    public static class AnsibleRoleConf {
-        private String name;
-        private String file;
-        private String url;
-        private String git;
-        private String scope;
-        private Map<String, String> vars = new HashMap<>();
-
-        public String getName() {
-            return name;
-        }
-
-        public void setRole(String name) {
-            this.name = name;
-        }
-
-        public String getFile() {
-            return file;
-        }
-
-        public void setFile(String file) {
-            this.file = file;
-        }
-
-        public String getUrl() {
-            return url;
-        }
-
-        public void setUrl(String url) {
-            this.url = url;
-        }
-
-        public String getGit() {
-            return git;
-        }
-
-        public void setGit(String git) {
-            this.git = git;
-        }
-
-        public String getScope() {
-            return scope;
-        }
-
-        public void setScope(String scope) {
-            this.scope = scope;
-        }
-
-        public Map<String, String> getVars() {
-            return vars;
-        }
-
-        public void setVars(Map<String, String> vars) {
-            this.vars = vars;
-        }
-    }
-=======
->>>>>>> 506415cf
 }