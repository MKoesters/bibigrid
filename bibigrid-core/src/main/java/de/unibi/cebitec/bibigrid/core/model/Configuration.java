--- conflicted
+++ resolved
@@ -693,27 +693,7 @@
      * @return List of Ansible roles
      */
     public List<AnsibleRoles> getAnsibleRoles() {
-<<<<<<< HEAD
-        List<AnsibleRoles> roles = new ArrayList<>();
-        for (AnsibleRoles role : ansibleRoles) {
-            if (role.getFile() == null) {
-                LOG.warn("Ansible: A 'file' has to be specified. Skipping the role...");
-                continue;
-            }
-
-            if (role.getHosts() == null ||
-                    !role.getHosts().equals("master") &&
-                            !role.getHosts().equals("slave") &&
-                            !role.getHosts().equals("all")) {
-                LOG.warn("Ansible roles have 'hosts' to be defined either as 'master', 'slave' or 'all'. Skipping the role...");
-                continue;
-            }
-            roles.add(role);
-        }
-        return roles;
-=======
         return ansibleRoles;
->>>>>>> 13a2789b
     }
 
     public void setAnsibleRoles(List<AnsibleRoles> ansibleRoles) {
@@ -728,27 +708,7 @@
      * @return List of Ansible Galaxy roles
      */
     public List<AnsibleGalaxyRoles> getAnsibleGalaxyRoles() {
-<<<<<<< HEAD
-        List<AnsibleGalaxyRoles> galaxyRoles = new ArrayList<>();
-        for (AnsibleGalaxyRoles role : ansibleGalaxyRoles) {
-            if (role.getGalaxy() == null && role.getGit() == null && role.getUrl() == null) {
-                LOG.warn("Ansible Galaxy: At least one of 'galaxy', 'git' or 'url' has to be specified. Skipping the role...");
-                continue;
-            }
-
-            if (role.getHosts() == null ||
-                    !role.getHosts().equals("master") &&
-                            !role.getHosts().equals("slave") &&
-                            !role.getHosts().equals("all")) {
-                LOG.warn("Ansible roles have 'hosts' to be defined either as 'master', 'slave' or 'all'. Skipping the role...");
-                continue;
-            }
-            galaxyRoles.add(role);
-        }
-        return galaxyRoles;
-=======
         return ansibleGalaxyRoles;
->>>>>>> 13a2789b
     }
 
     public void setAnsibleGalaxyRoles(List<AnsibleGalaxyRoles> ansibleGalaxyRoles) {
@@ -823,13 +783,10 @@
         private String git;
         private String url;
 
-<<<<<<< HEAD
-=======
         /**
          * Set name to galaxy, git or url if not set.
          * @return role name
          */
->>>>>>> 13a2789b
         public String getName() {
             if (name == null) {
                 if (galaxy != null) {
