--- conflicted
+++ resolved
@@ -119,10 +119,6 @@
         addBooleanOption(map, "enable_zabbix", config.isZabbix());
         map.put("zabbix", getZabbixConf());
         map.put("oge", getOgeConf());
-<<<<<<< HEAD
-        map.put("ansible_roles", getAnsibleRoles());
-=======
->>>>>>> 506415cf
 
         writeToOutputStream(stream, map);
     }
@@ -186,29 +182,6 @@
         return ogeConf;
     }
 
-<<<<<<< HEAD
-    /**
-     * Puts parameter values of every given role into Map list.
-     * @return list of roles with single parameters
-     */
-    private List<Map<String, Object>> getAnsibleRoles() {
-        List<Configuration.AnsibleRoleConf> roles = config.getAnsibleRoles();
-        List<Map<String, Object>> ansibleRoles = new ArrayList<>();
-        for (Configuration.AnsibleRoleConf role : roles){
-            Map<String, Object> roleConf = new LinkedHashMap<>();
-            if (role.getName() != null) roleConf.put("name", role.getName());
-            if (role.getFile() != null) roleConf.put("file", role.getFile());
-            if (role.getUrl() != null) roleConf.put("url", role.getUrl());
-            if (role.getGit() != null) roleConf.put("git", role.getGit());
-            if (role.getScope() != null) roleConf.put("scope", role.getScope());
-            if (role.getVars() != null) roleConf.put("vars", role.getVars());
-            ansibleRoles.add(roleConf);
-        }
-        return ansibleRoles;
-    }
-
-=======
->>>>>>> 506415cf
     private List<String> getEphemeralDevices(int count) {
         List<String> ephemerals = new ArrayList<>();
         for (int c = BLOCK_DEVICE_START; c < BLOCK_DEVICE_START + count; c++) {
