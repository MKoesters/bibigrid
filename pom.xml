--- conflicted
+++ resolved
@@ -5,12 +5,7 @@
 
     <groupId>de.unibi.cebitec.bibigrid</groupId>
     <artifactId>bibigrid</artifactId>
-
-<<<<<<< HEAD
     <version>2.0.10</version>
-=======
-    <version>2.0.9</version>
->>>>>>> 104467b6
 
     <profiles>
         <profile>
