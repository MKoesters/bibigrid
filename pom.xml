<?xml version="1.0" encoding="UTF-8"?>
<project xmlns="http://maven.apache.org/POM/4.0.0" xmlns:xsi="http://www.w3.org/2001/XMLSchema-instance"
         xsi:schemaLocation="http://maven.apache.org/POM/4.0.0 http://maven.apache.org/xsd/maven-4.0.0.xsd">
    <modelVersion>4.0.0</modelVersion>

    <groupId>de.unibi.cebitec.bibigrid</groupId>
    <artifactId>bibigrid</artifactId>
<<<<<<< HEAD
    <version>2.0.8</version>
=======
    <version>2.0.7</version>
>>>>>>> b9a47f38



    <profiles>
        <profile>
            <id>default</id>
            <activation>
                <activeByDefault>true</activeByDefault>
            </activation>
            <modules>
                <module>bibigrid-core</module>
                <module>bibigrid-aws</module>
                <module>bibigrid-azure</module>
                <module>bibigrid-googlecloud</module>
                <module>bibigrid-openstack</module>
                <module>bibigrid-main</module>
            </modules>
            <build>
                <finalName>bibigrid-${project.version}</finalName>
            </build>
        </profile>

        <profile>
            <id>openstack</id>
            <modules>
                <module>bibigrid-core</module>
                <module>bibigrid-openstack</module>
                <module>bibigrid-main</module>
            </modules>
            <build>
                <finalName>bibigrid-openstack-${project.version}</finalName>
            </build>
        </profile>

        <profile>
            <id>aws</id>
            <modules>
                <module>bibigrid-core</module>
                <module>bibigrid-aws</module>
                <module>bibigrid-main</module>
            </modules>
            <build>
                <finalName>bibigrid-aws-${project.version}</finalName>
            </build>
        </profile>

        <profile>
            <id>azure</id>
            <modules>
                <module>bibigrid-core</module>
                <module>bibigrid-azure</module>
                <module>bibigrid-main</module>
            </modules>
            <build>
                <finalName>bibigrid-azure-${project.version}</finalName>
            </build>
        </profile>

        <profile>
            <id>googlecloud</id>
            <modules>
                <module>bibigrid-core</module>
                <module>bibigrid-googlecloud</module>
                <module>bibigrid-main</module>
            </modules>
            <build>
                <finalName>bibigrid-googlecloud-${project.version}</finalName>
            </build>
        </profile>

    </profiles>

    <packaging>pom</packaging>

    <properties>
        <project.build.sourceEncoding>UTF-8</project.build.sourceEncoding>
        <maven.compiler.source>1.8</maven.compiler.source>
        <maven.compiler.target>1.8</maven.compiler.target>
    </properties>

    <repositories>
        <repository>
            <id>jitpack.io</id>
            <url>https://jitpack.io</url>
        </repository>
    </repositories>

    <build>
        <plugins>
            <plugin>
                <groupId>org.apache.maven.plugins</groupId>
                <artifactId>maven-shade-plugin</artifactId>
                <version>3.1.0</version>
                <executions>
                    <execution>
                        <phase>package</phase>
                        <goals>
                            <goal>shade</goal>
                        </goals>
                        <configuration>

                            <transformers>

                                <transformer
                                        implementation="org.apache.maven.plugins.shade.resource.ManifestResourceTransformer">
                                    <mainClass>de.unibi.cebitec.bibigrid.StartUp</mainClass>
                                    <manifestEntries>
                                        <Bibigrid-version>${project.version}</Bibigrid-version>
                                        <Bibigrid-build-date>${maven.build.timestamp}</Bibigrid-build-date>
                                    </manifestEntries>
                                </transformer>
                            </transformers>

                            <filters>
                                <filter>
                                    <artifact>*:*</artifact>
                                    <excludes>
                                        <exclude>META-INF/*</exclude>
                                    </excludes>
                                </filter>
                            </filters>
                            <!--<filters>
                                <filter>
                                    <artifact>*:*</artifact>
                                    <excludes>
                                        <exclude>META-INF/*</exclude>
                                        <exclude>com/amazonaws/services/cloudformation/**/*</exclude>
                                        <exclude>com/amazonaws/services/cloudfront/**/*</exclude>
                                        <exclude>com/amazonaws/services/cloudfront_2012_03_15/**/*</exclude>
                                        <exclude>com/amazonaws/services/cloudsearch/**/*</exclude>
                                        <exclude>com/amazonaws/services/cloudwatch/**/*</exclude>
                                        <exclude>com/amazonaws/services/datapipeline/**/*</exclude>
                                        <exclude>com/amazonaws/services/directconnect/**/*</exclude>
                                        <exclude>com/amazonaws/services/dynamodb/**/*</exclude>
                                        <exclude>com/amazonaws/services/dynamodbv2/**/*</exclude>
                                        <exclude>com/amazonaws/services/elasticache/**/*</exclude>
                                        <exclude>com/amazonaws/services/elasticbeanstalk/**/*</exclude>
                                        <exclude>com/amazonaws/services/elasticloadbalancing/**/*</exclude>
                                        <exclude>com/amazonaws/services/elasticmapreduce/**/*</exclude>
                                        <exclude>com/amazonaws/services/elastictranscoder/**/*</exclude>
                                        <exclude>com/amazonaws/services/glacier/**/*</exclude>
                                        <exclude>com/amazonaws/services/identitymanagement/**/*</exclude>
                                        <exclude>com/amazonaws/services/importexport/**/*</exclude>
                                        <exclude>com/amazonaws/services/opsworks/**/*</exclude>
                                        <exclude>com/amazonaws/services/rds/**/*</exclude>
                                        <exclude>com/amazonaws/services/redshift/**/*</exclude>
                                        <exclude>com/amazonaws/services/route53/**/*</exclude>
                                        <exclude>com/amazonaws/services/securitytoken/**/*</exclude>
                                        <exclude>com/amazonaws/services/simpledb/**/*</exclude>
                                        <exclude>com/amazonaws/services/simpleemail/**/*</exclude>
                                        <exclude>com/amazonaws/services/simpleworkflow/**/*</exclude>
                                        <exclude>com/amazonaws/services/sns/**/*</exclude>
                                        <exclude>com/amazonaws/services/sqs/**/*</exclude>
                                        <exclude>com/amazonaws/services/storagegateway/**/*</exclude>
                                        <exclude>com/amazonaws/services/support/**/*</exclude>
                                        <exclude>com/amazonaws/services/s3/**/*</exclude>

                                    </excludes>
                                </filter>
                            </filters>-->
                        </configuration>
                    </execution>
                </executions>
            </plugin>
        </plugins>
    </build>




</project><|MERGE_RESOLUTION|>--- conflicted
+++ resolved
@@ -5,11 +5,9 @@
 
     <groupId>de.unibi.cebitec.bibigrid</groupId>
     <artifactId>bibigrid</artifactId>
-<<<<<<< HEAD
+
     <version>2.0.8</version>
-=======
-    <version>2.0.7</version>
->>>>>>> b9a47f38
+
 
 
 
