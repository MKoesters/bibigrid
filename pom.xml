<?xml version="1.0" encoding="UTF-8"?>
<project xmlns="http://maven.apache.org/POM/4.0.0" xmlns:xsi="http://www.w3.org/2001/XMLSchema-instance"
         xsi:schemaLocation="http://maven.apache.org/POM/4.0.0 http://maven.apache.org/xsd/maven-4.0.0.xsd">
    <modelVersion>4.0.0</modelVersion>

    <groupId>de.unibi.cebitec.bibigrid</groupId>
    <artifactId>bibigrid</artifactId>

<<<<<<< HEAD
    <version>2.0.9</version>
=======
    <version>2.0.8</version>
>>>>>>> 6a8b0b96




    <profiles>
        <profile>
            <id>default</id>
            <activation>
                <activeByDefault>true</activeByDefault>
            </activation>
            <modules>
                <module>bibigrid-core</module>
                <module>bibigrid-aws</module>
                <module>bibigrid-azure</module>
                <module>bibigrid-googlecloud</module>
                <module>bibigrid-openstack</module>
                <module>bibigrid-main</module>
            </modules>
            <build>
                <finalName>bibigrid-${project.version}</finalName>
            </build>
        </profile>

        <profile>
            <id>openstack</id>
            <modules>
                <module>bibigrid-core</module>
                <module>bibigrid-openstack</module>
                <module>bibigrid-main</module>
            </modules>
            <build>
                <finalName>bibigrid-openstack-${project.version}</finalName>
            </build>
        </profile>

        <profile>
            <id>aws</id>
            <modules>
                <module>bibigrid-core</module>
                <module>bibigrid-aws</module>
                <module>bibigrid-main</module>
            </modules>
            <build>
                <finalName>bibigrid-aws-${project.version}</finalName>
            </build>
        </profile>

        <profile>
            <id>azure</id>
            <modules>
                <module>bibigrid-core</module>
                <module>bibigrid-azure</module>
                <module>bibigrid-main</module>
            </modules>
            <build>
                <finalName>bibigrid-azure-${project.version}</finalName>
            </build>
        </profile>

        <profile>
            <id>googlecloud</id>
            <modules>
                <module>bibigrid-core</module>
                <module>bibigrid-googlecloud</module>
                <module>bibigrid-main</module>
            </modules>
            <build>
                <finalName>bibigrid-googlecloud-${project.version}</finalName>
            </build>
        </profile>

    </profiles>

    <packaging>pom</packaging>

    <properties>
        <project.build.sourceEncoding>UTF-8</project.build.sourceEncoding>
        <maven.compiler.source>1.8</maven.compiler.source>
        <maven.compiler.target>1.8</maven.compiler.target>
    </properties>

    <repositories>
        <repository>
            <id>jitpack.io</id>
            <url>https://jitpack.io</url>
        </repository>
    </repositories>

    <build>
        <plugins>
            <plugin>
                <groupId>org.apache.maven.plugins</groupId>
                <artifactId>maven-shade-plugin</artifactId>
                <version>3.1.0</version>
                <executions>
                    <execution>
                        <phase>package</phase>
                        <goals>
                            <goal>shade</goal>
                        </goals>
                        <configuration>

                            <transformers>

                                <transformer
                                        implementation="org.apache.maven.plugins.shade.resource.ManifestResourceTransformer">
                                    <mainClass>de.unibi.cebitec.bibigrid.StartUp</mainClass>
                                    <manifestEntries>
                                        <Bibigrid-version>${project.version}</Bibigrid-version>
                                        <Bibigrid-build-date>${maven.build.timestamp}</Bibigrid-build-date>
                                    </manifestEntries>
                                </transformer>
                            </transformers>

                            <filters>
                                <filter>
                                    <artifact>*:*</artifact>
                                    <excludes>
                                        <exclude>META-INF/*</exclude>
                                    </excludes>
                                </filter>
                            </filters>
                            <!--<filters>
                                <filter>
                                    <artifact>*:*</artifact>
                                    <excludes>
                                        <exclude>META-INF/*</exclude>
                                        <exclude>com/amazonaws/services/cloudformation/**/*</exclude>
                                        <exclude>com/amazonaws/services/cloudfront/**/*</exclude>
                                        <exclude>com/amazonaws/services/cloudfront_2012_03_15/**/*</exclude>
                                        <exclude>com/amazonaws/services/cloudsearch/**/*</exclude>
                                        <exclude>com/amazonaws/services/cloudwatch/**/*</exclude>
                                        <exclude>com/amazonaws/services/datapipeline/**/*</exclude>
                                        <exclude>com/amazonaws/services/directconnect/**/*</exclude>
                                        <exclude>com/amazonaws/services/dynamodb/**/*</exclude>
                                        <exclude>com/amazonaws/services/dynamodbv2/**/*</exclude>
                                        <exclude>com/amazonaws/services/elasticache/**/*</exclude>
                                        <exclude>com/amazonaws/services/elasticbeanstalk/**/*</exclude>
                                        <exclude>com/amazonaws/services/elasticloadbalancing/**/*</exclude>
                                        <exclude>com/amazonaws/services/elasticmapreduce/**/*</exclude>
                                        <exclude>com/amazonaws/services/elastictranscoder/**/*</exclude>
                                        <exclude>com/amazonaws/services/glacier/**/*</exclude>
                                        <exclude>com/amazonaws/services/identitymanagement/**/*</exclude>
                                        <exclude>com/amazonaws/services/importexport/**/*</exclude>
                                        <exclude>com/amazonaws/services/opsworks/**/*</exclude>
                                        <exclude>com/amazonaws/services/rds/**/*</exclude>
                                        <exclude>com/amazonaws/services/redshift/**/*</exclude>
                                        <exclude>com/amazonaws/services/route53/**/*</exclude>
                                        <exclude>com/amazonaws/services/securitytoken/**/*</exclude>
                                        <exclude>com/amazonaws/services/simpledb/**/*</exclude>
                                        <exclude>com/amazonaws/services/simpleemail/**/*</exclude>
                                        <exclude>com/amazonaws/services/simpleworkflow/**/*</exclude>
                                        <exclude>com/amazonaws/services/sns/**/*</exclude>
                                        <exclude>com/amazonaws/services/sqs/**/*</exclude>
                                        <exclude>com/amazonaws/services/storagegateway/**/*</exclude>
                                        <exclude>com/amazonaws/services/support/**/*</exclude>
                                        <exclude>com/amazonaws/services/s3/**/*</exclude>

                                    </excludes>
                                </filter>
                            </filters>-->
                        </configuration>
                    </execution>
                </executions>
            </plugin>
        </plugins>
    </build>




</project><|MERGE_RESOLUTION|>--- conflicted
+++ resolved
@@ -6,14 +6,7 @@
     <groupId>de.unibi.cebitec.bibigrid</groupId>
     <artifactId>bibigrid</artifactId>
 
-<<<<<<< HEAD
     <version>2.0.9</version>
-=======
-    <version>2.0.8</version>
->>>>>>> 6a8b0b96
-
-
-
 
     <profiles>
         <profile>
