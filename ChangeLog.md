<<<<<<< HEAD
## Version 2.0.9 < 2.0.8 (10/01/2019)

### Features
- Restructure SSH-Key handling, use One-Time SSH keys (#184, fixes #181)

### Fixes
- IDE arg: port forwarding to "private" ips, if property "UseMasterWithPublicIp" unset (#188)


=======
>>>>>>> 6a8b0b96
## Version 2.0.8 < 2.0.7 (09/12/2019)

### Features
- show cleanup reminder if user hits ctrl+c during setup (#172)
- Openstack Provider: support Openstack RC File  (Identity API 3)

### Fixes
- cluster list: optimize column widths and ellipsize usernames (#173)

### General
- internal restucture  of (cmdline) configuration (#177)

## Version 2.0.7 < 2.0.6 (08/31/2019)

### Features
- add full support for Debian Stretch (9) and Debian Buster (10) (#85)
- make Slurm workers return to service automatically after reboot (#168)
- add support for local DNS lookup (#170)

### Fixes
- source code documentation & clean up (#151)
- fixed line ending replacement command corrupts custom ansible role .tar.gz files (#151)
- documentation (#141)
- more helpful error message in case of unsupported configuration properties (#141)
- update naming scheme for worker nodes -> replace slave[s] with worker (#155)
- upgrade 3rd party lib dependencies
- improve error handling (#154) - rewrite/restructure CreateCluster functionality
- bind mount ephemeral disks to prevent filesystem corruption after reboot (#160)
- Openstack : display message in case of auth failure (#165)
- Slurm : respect useMasterAsCompute setting (#167)
- improve wording of printed messages (#169)

## Version 2.0.6 < 2.0.5 (08/07/2019)

### Features
- Configuration option to include ansible (galaxy) files (#100)
- Added support for Apache Cassandra via ansible (#93)

### Fixes
- Update documentation for ansible (#143, #145)
- Fixed help option (-h or --help)

## Version 2.0.5 < 2.0.4 (04/22/2019)

### Fixes
- Update documentation (#127,#131)
- Fix a bug concerning multiple slaves types (#130)

## Version 2.0.4 <- 2.0.3 (04/12/2019)

### Features
- GridEngine: supports user specific configuration of gridengine master

## Version 2.0.3 <- 2.0.2 (03/28/2019)

## Features
- IDE: Evaluated and added Theia as alternative to Cloud9 (#107, #120) 
- Limit port access to restricted number of hosts via ipRange in Config #108

## Fixes

- Update documentation with commented configuration file #98
- Removed config parameters from Command Line Documentation #98

## Version 2.0.2 <- 2.0.1 (03/14/2019)

### Features
- Monitoring: Replace Ganglia with Zabbix (#90) 

### Fixes
- Ubuntu 16.04 Ganglia fails after master reboot (#112) 
- Update or remove support for Apache Mesos (#92) 
- Code cleanup #109 
- (Openstack) Using image "names" instead of "ids" causes a runtime exception #106 
- Add available memory to slurm config #105

## Version 2.0.1 <- 2.0 (02/22/2019)

- Remove native support for cassandra and mesos (#92,#93)
- support server groups (#89)
- tag each single ansible tag for easier debugging (#86)
- add support for Ubuntu 18.04 (partly #85)
- fix bug concerning mounting volumes when using config-drives (#84)<|MERGE_RESOLUTION|>--- conflicted
+++ resolved
@@ -1,4 +1,4 @@
-<<<<<<< HEAD
+
 ## Version 2.0.9 < 2.0.8 (10/01/2019)
 
 ### Features
@@ -7,9 +7,6 @@
 ### Fixes
 - IDE arg: port forwarding to "private" ips, if property "UseMasterWithPublicIp" unset (#188)
 
-
-=======
->>>>>>> 6a8b0b96
 ## Version 2.0.8 < 2.0.7 (09/12/2019)
 
 ### Features
