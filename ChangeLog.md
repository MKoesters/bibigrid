--- conflicted
+++ resolved
@@ -1,41 +1,26 @@
-<<<<<<< HEAD
-##Version 2.0.4 <- 2.0.3 (04/12/2019)
 
-###Features
+## Version 2.0.4 <- 2.0.3 (04/12/2019)
+
+### Features
 - GridEngine: supports user specific configuration of gridengine master
 
-##Version 2.0.3 <- 2.0.2 (03/28/2019)
+## Version 2.0.3 <- 2.0.2 (03/28/2019)
 
-###Features
+## Features
 - IDE: Evaluated and added Theia as alternative to Cloud9 (#107, #120) 
 - Limit port access to restricted number of hosts via ipRange in Config #108
 
-###Fixes
-=======
-Version 2.0.3 <- 2.0.2 (03/28/2019)
+## Fixes
 
-Features
-- IDE: Evaluated and added Theia as alternative to Cloud9 (#107, #120) 
-- Limit port access to restricted number of hosts via ipRange in Config #108
-
-Fixes
->>>>>>> a0dce248
 - Update documentation with commented configuration file #98
 - Removed config parameters from Command Line Documentation #98
 
-
-<<<<<<< HEAD
 ## Version 2.0.2 <- 2.0.1 (03/14/2019)
 
-###Features
-=======
-Version 2.0.2 <- 2.0.1 (03/14/2019)
->>>>>>> a0dce248
-
+### Features
 - Monitoring: Replace Ganglia with Zabbix (#90) 
 
-###Fixes
-
+### Fixes
 - Ubuntu 16.04 Ganglia fails after master reboot (#112) 
 - Update or remove support for Apache Mesos (#92) 
 - Code cleanup #109 
