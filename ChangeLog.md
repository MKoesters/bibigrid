--- conflicted
+++ resolved
@@ -1,4 +1,4 @@
-<<<<<<< HEAD
+
 ## Version 2.0.10 < 2.0.9 (12/12/2019)
 
 ### Features
@@ -10,8 +10,6 @@
 - pin theia-ide version (#207)
 - fix credentials handling (#208)
 - fix zabbix with Ubuntu 16.04 (#203)
-=======
->>>>>>> 104467b6
 
 ## Version 2.0.9 < 2.0.8 (10/01/2019)
 
