--- conflicted
+++ resolved
@@ -9,27 +9,16 @@
 
 | Long parameter | Short parameter | Values           | Description                        |
 |----------------|-----------------|------------------|------------------------------------|
+| check          | ch              | -                | validate cluster setup             |
+| cloud9         | c9              | cluster-id       | establish a secured connection to running grid running cloud9 |
+| create         | c               | -                | create cluster environment         |
 | config         | o               | path/to/config   | YAML configuration file            |
-<<<<<<< HEAD
-| verbose        | v               | -                | Increases logging level to verbose |
+| help           | h               | -                | Display help message               |
+| list           | l               | -                | lists all started clusters         |
+| prepare        | p               | -                | prepares cluster setup             |
+| terminate      | t               | cluster-id       | terminate cluster                  |
+| verbose        | v               | -                | increases logging level during setup |
 | version        | V               | -                | Check version                      |
-| help           | h               | -                | Display help message               |
-| check          | ch              | -                | Validate cluster setup             |
-| create         | c               | -                | create cluster environment         |
-| prepare        | p               | -                | prepares cluster setup             |
-| list           | l               | -                | Lists all started clusters         |
-| terminate      | t               | cluster-id       | terminate cluster                  |
-=======
-| version        | V               | -                | Check version                      |
-| help          | h               | -                | Display help message               |
-| check          | ch              | -                | Validate cluster setup             |
-| create         | c               | -                | create cluster environment         |
-| prepare        | p               | -                | prepares cluster setup             |
-| terminate      | t               | -                | terminate cluster                  |
-| list           | l               | -                | Lists all started clusters         |
-| verbose        | v               | -                | Increases logging level to verbose |
->>>>>>> 22c28338
-| cloud9         | c9              | cluster-id       | Starts with Cloud9 IDE             |
 
 ### Configuration parameters
 If you decide to use some or all command line parameters for the configuration, a complete list is provided below:  
