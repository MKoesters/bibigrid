--- conflicted
+++ resolved
@@ -9,18 +9,6 @@
 
 | Long parameter | Short parameter | Values           | Description                        |
 |----------------|-----------------|------------------|------------------------------------|
-<<<<<<< HEAD
-| check          | ch              | -                | Validate cluster setup             |
-| cloud9         | c9              | cluster-id       | Establish a secured connection to running grid running cloud9 |
-| create         | c               | -                | Create cluster environment         |
-| config         | o               | path/to/config   | YAML configuration file            |
-| help           | h               | -                | Display help message               |
-| list           | l               | -                | Lists all started clusters         |
-| prepare        | p               | -                | Prepares cluster setup             |
-| terminate      | t               | cluster-id       | Terminate cluster                  |
-| verbose        | v               | -                | Increases logging level during setup |
-| version        | V               | -                | Check version                      |
-=======
 | check          | ch              | -                | validate cluster setup             |
 | cloud9         | c9              | cluster-id       | establish a secured connection to running grid running cloud9 |
 | create         | c               | -                | create cluster environment         |
@@ -106,5 +94,4 @@
 | bidprice-master | bpm             |                      | | |
 
 ### Azure specific parameters
-There are currently no azure specific parameters.
->>>>>>> e99703ac
+There are currently no azure specific parameters.