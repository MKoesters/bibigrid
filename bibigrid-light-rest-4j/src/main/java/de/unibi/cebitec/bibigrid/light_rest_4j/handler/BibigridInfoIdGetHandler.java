package de.unibi.cebitec.bibigrid.light_rest_4j.handler;

import com.networknt.handler.LightHttpHandler;
import de.unibi.cebitec.bibigrid.core.DataBase;
import de.unibi.cebitec.bibigrid.core.model.Configuration;
import de.unibi.cebitec.bibigrid.core.util.Status;
import io.undertow.server.HttpServerExchange;
import io.undertow.util.HttpString;
import org.json.simple.JSONObject;

import java.io.IOException;
import java.nio.file.Files;
import java.nio.file.Path;
import java.nio.file.Paths;
import java.util.List;


public class BibigridInfoIdGetHandler implements LightHttpHandler {

    private ServiceProviderConnector serviceProviderConnector = new ServiceProviderConnector();

    @Override
    public void handleRequest(HttpServerExchange exchange) {
        exchange.getResponseHeaders().add(new HttpString("Content-Type"), "application/json");
        JSONObject response = new JSONObject();
        if (serviceProviderConnector.connectToServiceProvider(exchange)) {
            String clusterId = exchange.getQueryParameters().get("id").getFirst();
            Status status = DataBase.getDataBase().status.get(clusterId);
            if (status == null) {
                status = new Status(Status.CODE.Error, "Unknown cluster id" + clusterId + "!");
            }
            exchange.getResponseHeaders().add(new HttpString("Content-Type"), "application/json");
            exchange.setStatusCode(200);
<<<<<<< HEAD
            response.put("info", status.code);
            response.put("msg", status.msg);

=======
            response.put("info", status.code.toString());
            response.put("msg", status.msg);
            
>>>>>>> b63b2424

            try {

                Path path = Paths.get(Configuration.LOG_DIR + "/cluster_" + clusterId + ".log");
                List<String> log = Files.readAllLines(path);
                response.put("log", log);

                exchange.getResponseSender().send(response.toJSONString());

            } catch (IOException e) {
                exchange.getResponseSender().send(response.toJSONString());
            }


        } else {
            response.put("message", serviceProviderConnector.getError());

            exchange.setStatusCode(400);
            exchange.getResponseSender().send(response.toJSONString());
        }
        exchange.endExchange();
    }
}<|MERGE_RESOLUTION|>--- conflicted
+++ resolved
@@ -31,15 +31,8 @@
             }
             exchange.getResponseHeaders().add(new HttpString("Content-Type"), "application/json");
             exchange.setStatusCode(200);
-<<<<<<< HEAD
-            response.put("info", status.code);
-            response.put("msg", status.msg);
-
-=======
             response.put("info", status.code.toString());
             response.put("msg", status.msg);
-            
->>>>>>> b63b2424
 
             try {
 
