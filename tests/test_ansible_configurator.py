--- conflicted
+++ resolved
@@ -29,7 +29,6 @@
                       'vars_files': ['vars/common_configuration.yml', 'vars/hosts.yml']}]
         self.assertEqual(site_yaml, ansible_configurator.generate_site_file_yaml([]))
 
-<<<<<<< HEAD
     def test_generate_site_file_yaml_master_role(self):
         user_roles = [{'hosts': ['master'], 'roles': [{'name': 'resistance_nextflow', 'tags': ['rn']}]}]
         # vars_files = ['vars/login.yml', 'vars/common_configuration.yml', 'varsFile']
@@ -93,9 +92,7 @@
                                 {'role': 'resistance_nextflow', 'tags': ['rn']}],
                       'vars_files': ['vars/common_configuration.yml', 'vars/hosts.yml', 'vars/rn']}]
         self.assertEqual(site_yaml, ansible_configurator.generate_site_file_yaml(user_roles))
-
-=======
->>>>>>> 9ad7cab1
+        
     def test_generate_common_configuration_false(self):
         cidrs = "42"
         cluster_id = "21"
@@ -354,13 +351,8 @@
     @patch("bibigrid.core.utility.ansible_configurator.generate_site_file_yaml")
     @patch("bibigrid.core.utility.ansible_configurator.write_yaml")
     @patch("bibigrid.core.utility.ansible_configurator.get_cidrs")
-<<<<<<< HEAD
     def test_configure_ansible_yaml(self, mock_cidrs, mock_yaml, mock_site, mock_hosts, mock_list,
                                     mock_common, mock_worker, mock_write):
-=======
-    def test_configure_ansible_yaml(self, mock_cidrs, mock_yaml, mock_site, mock_hosts, mock_list, mock_common,
-                                    mock_worker, mock_write):
->>>>>>> 9ad7cab1
         mock_cidrs.return_value = 421
         mock_list.return_value = {2: 422}
         provider = MagicMock()
