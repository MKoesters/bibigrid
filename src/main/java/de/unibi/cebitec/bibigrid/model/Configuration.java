package de.unibi.cebitec.bibigrid.model;

import com.amazonaws.auth.AWSCredentials;
import java.io.File;
import java.nio.file.Path;
import java.util.ArrayList;
import java.util.List;
import java.util.Map;

public class Configuration {

    private InstanceType masterInstanceType;  
    private String masterImage;
    private InstanceType slaveInstanceType;
    private int slaveInstanceCount;
    private String slaveImage;
    private String availabilityZone;
    private String keypair;
    private Path identityFile;
    private String region;
    private AWSCredentials credentials;
    private String clusterId;
    
    private Path shellScriptFile;
    private Path earlyMasterShellScriptFile,earlySlaveShellScriptFile;
    private Map<String, String> masterMounts;
    private Map<String, String> slaveMounts;
    private List<String> nfsShares;
    private Map<String,String> extNfsShares;
    private boolean logHttpRequests;
    
    private FS localFS = FS.XFS;
    
    private boolean useMasterAsCompute;
    private boolean cassandra = false;
    private boolean alternativeConfigFile = false;
    private String alternativeConfigPath = "";
    private String vpcid;

    private boolean mesos = false;
    private boolean nfs = true;
    private boolean oge = true;
    private boolean hdfs = false;
    private boolean spark = false;

    private String user = System.getProperty("user.name");
    
    /* AWS related Configuration options */
    private double bidPrice, bidPriceMaster;
    private boolean useSpotInstances;
    private boolean publicSlaveIps;

    /* Google Cloud related Configuration options */
    private String googleProjectId;
    private String googleCredentialsFile;
    
    /* network configuration (for OpenStack)*/
    
    
    private String routername = null;
    private String networkname = null;
    private String subnetname  = null;
    private String gatewayname = null;
    
    /* security group configuration */
    private List<Port> ports = new ArrayList<>();
    private String securitygroup;
    

    public static enum MODE {

        AWS, OPENSTACK, GOOGLECLOUD
    }
    
    public static enum FS {
        EXT2, EXT3, EXT4, XFS
    }

    private MODE mode = MODE.AWS;

    private OpenStackCredentials openstackCredentials;

    //grid-properties-file
    private File gridpropertiesfile = null;

    public void setGridPropertiesFile(File s) {
        this.gridpropertiesfile = s;
    }

    public File getGridPropertiesFile() {
        return gridpropertiesfile;
    }

    public boolean isCassandra() {
        return cassandra;
    }

    public void setCassandra(boolean cassandra) {
        this.cassandra = cassandra;
        if (cassandra) {
            nfs = true;
        }
    }

    public boolean isUseMasterAsCompute() {
        return useMasterAsCompute;
    }

    public void setUseMasterAsCompute(boolean useMasterAsCompute) {
        this.useMasterAsCompute = useMasterAsCompute;
    }

    public int getSlaveInstanceCount() {
        return slaveInstanceCount;
    }

    public void setSlaveInstanceCount(int slaveInstanceCount) {
        this.slaveInstanceCount = slaveInstanceCount;
    }

    public InstanceType getMasterInstanceType() {
        return masterInstanceType;
    }

    public void setMasterInstanceType(InstanceType masterInstanceType) {
        this.masterInstanceType = masterInstanceType;
    }

    public InstanceType getSlaveInstanceType() {
        return slaveInstanceType;
    }

    public void setSlaveInstanceType(InstanceType slaveInstanceType) {
        this.slaveInstanceType = slaveInstanceType;
    }

    public String getKeypair() {
        return keypair;
    }

    public void setKeypair(String keypair) {
        this.keypair = keypair;
    }

    public Path getIdentityFile() {
        return identityFile;
    }

    public void setIdentityFile(Path identityFile) {
        this.identityFile = identityFile;
    }

    public String getRegion() {
        return region;
    }

    public void setRegion(String region) {
        this.region = region;
    }

    public AWSCredentials getCredentials() {
        return credentials;
    }

    public void setCredentials(AWSCredentials credentials) {
        this.credentials = credentials;
    }

    public String getMasterImage() {
        return masterImage;
    }

    public void setMasterImage(String masterImage) {
        if (masterImage != null) {
            masterImage = masterImage.trim();
        }
        this.masterImage = masterImage;
    }

    public String getSlaveImage() {
        return slaveImage;
    }

    public void setSlaveImage(String slaveImage) {
        if (slaveImage != null) {
            slaveImage = slaveImage.trim();
        }
        this.slaveImage = slaveImage;
    }

    public String getAvailabilityZone() {
        return availabilityZone;
    }

    public void setAvailabilityZone(String availabilityZone) {
        this.availabilityZone = availabilityZone;
    }

    public String getClusterId() {
        return clusterId;
    }

    public void setClusterId(String clusterId) {
        this.clusterId = clusterId;
    }

    public List<Port> getPorts() {
        return ports;
    }

    public void setPorts(List<Port> ports) {
        this.ports = ports;
    }

    public Path getShellScriptFile() {
        return shellScriptFile;
    }

    public void setShellScriptFile(Path shellScriptFile) {
        this.shellScriptFile = shellScriptFile;
    }

    public Path getEarlyMasterShellScriptFile() {
        return earlyMasterShellScriptFile;
    }

    public void setEarlyMasterShellScriptFile(Path shellEarlyScriptFile) {
        this.earlyMasterShellScriptFile = shellEarlyScriptFile;
    }
    
    public Path getEarlySlaveShellScriptFile() {
        return earlySlaveShellScriptFile;
    }

    public void setEarlySlaveShellScriptFile(Path shellEarlyScriptFile) {
        this.earlySlaveShellScriptFile = shellEarlyScriptFile;
    }

    public Map<String, String> getMasterMounts() {
        return masterMounts;
    }

    public void setMasterMounts(Map<String, String> masterMounts) {
        this.masterMounts = masterMounts;
    }

    public Map<String, String> getSlaveMounts() {
        return slaveMounts;
    }

    public void setSlaveMounts(Map<String, String> slaveMounts) {
        this.slaveMounts = slaveMounts;
    }

    public List<String> getNfsShares() {
        return nfsShares;
    }

    public void setNfsShares(List<String> nfsShares) {
        this.nfsShares = nfsShares;
    }

  public Map<String, String> getExtNfsShares() {
    return extNfsShares;
  }

  public void setExtNfsShares(Map<String, String> extNfsShares) {
    this.extNfsShares = extNfsShares;
  }
    
    

    public boolean isAlternativeConfigFile() {
        return alternativeConfigFile;
    }

    public void setAlternativeConfigFile(boolean alternativeConfigFile) {
        this.alternativeConfigFile = alternativeConfigFile;
    }

    public String getAlternativeConfigPath() {
        return alternativeConfigPath;
    }

    public void setAlternativeConfigPath(String alternativeConfigPath) {
        this.alternativeConfigPath = alternativeConfigPath;
    }

    public String getVpcid() {
        return vpcid;
    }

    public void setVpcid(String vpcid) {
        this.vpcid = vpcid;
    }

    public boolean isMesos() {
        return mesos;
    }

    public void setMesos(boolean mesos) {
        this.mesos = mesos;
    }

    public boolean isNfs() {
        return nfs;
    }

    public void setNfs(boolean nfs) {
        this.nfs = nfs;
    }

    public boolean isOge() {
        return oge;
    }

    public void setOge(boolean oge) {
        this.oge = oge;
    }

    public MODE getMode() {
        return mode;
    }

    public void setMode(MODE mode) {
        this.mode = mode;
    }

    public String getUser() {
        return user;
    }

    public void setUser(String user) {
        this.user = user;
    }

    public OpenStackCredentials getOpenstackCredentials() {
        return openstackCredentials;
    }

    public void setOpenstackCredentials(OpenStackCredentials openstackCredentials) {
        this.openstackCredentials = openstackCredentials;
    }

    public double getBidPrice() {
        return bidPrice;
    }

    public void setBidPrice(double bidPrice) {
        this.bidPrice = bidPrice;
    }

    public double getBidPriceMaster() {
        if (bidPriceMaster <= 0.0) {
            return bidPrice;
        }
        return bidPriceMaster;
    }

    public void setBidPriceMaster(double bidPriceMaster) {
        this.bidPriceMaster = bidPriceMaster;
    }

    public boolean isUseSpotInstances() {
        return useSpotInstances;
    }

    public void setUseSpotInstances(boolean useSpotInstances) {
        this.useSpotInstances = useSpotInstances;
    }

    public boolean isPublicSlaveIps() {
        return publicSlaveIps;
    }

    public void setPublicSlaveIps(boolean publicSlaveIps) {
        this.publicSlaveIps = publicSlaveIps;
    }

    public FS getLocalFS() {
        return localFS;
    }

    public void setLocalFS(FS localFS) {
        this.localFS = localFS;
    }

    public boolean isHdfs() {
        return hdfs;
    }

    public void setHdfs(boolean hdfs) {
        this.hdfs = hdfs;
         if (hdfs) {
            nfs = true;
        }
    }

    public String getSubnetname() {
        return subnetname;
    }

    public void setSubnetname(String subnetname) {
        this.subnetname = subnetname;
    }

    public String getNetworkname() {
        return networkname;
    }

    public void setNetworkname(String networkname) {
        this.networkname = networkname;
    }

    public String getRoutername() {
        return routername;
    }

    public void setRoutername(String routername) {
        this.routername = routername;
    }

    public String getGatewayname() {
        return gatewayname;
    }

    public void setGatewayname(String gatewayname) {
        this.gatewayname = gatewayname;
    }
    
    public boolean isLogHttpRequests() {
        return logHttpRequests;
    }

    public void setLogHttpRequests(boolean logHttpRequests) {
        this.logHttpRequests = logHttpRequests;
    }

    public String getSecuritygroup() {
        return securitygroup;
    }

    public void setSecuritygroup(String securitygroup) {
        this.securitygroup = securitygroup;
    }

<<<<<<< HEAD
    public String getGoogleProjectId() {
        return googleProjectId;
    }

    public void setGoogleProjectId(String googleProjectId) {
        this.googleProjectId = googleProjectId;
    }

    public String getGoogleCredentialsFile() {
        return googleCredentialsFile;
    }

    public void setGoogleCredentialsFile(String googleCredentialsFile) {
        this.googleCredentialsFile = googleCredentialsFile;
    }
=======
    public boolean isSpark() {
        return spark;
    }

    public void setSpark(boolean spark) {
        this.spark = spark;
    }
    
    
   
>>>>>>> e7ec94dd
}<|MERGE_RESOLUTION|>--- conflicted
+++ resolved
@@ -444,7 +444,14 @@
         this.securitygroup = securitygroup;
     }
 
-<<<<<<< HEAD
+    public boolean isSpark() {
+        return spark;
+    }
+
+    public void setSpark(boolean spark) {
+        this.spark = spark;
+    }
+
     public String getGoogleProjectId() {
         return googleProjectId;
     }
@@ -460,16 +467,4 @@
     public void setGoogleCredentialsFile(String googleCredentialsFile) {
         this.googleCredentialsFile = googleCredentialsFile;
     }
-=======
-    public boolean isSpark() {
-        return spark;
-    }
-
-    public void setSpark(boolean spark) {
-        this.spark = spark;
-    }
-    
-    
-   
->>>>>>> e7ec94dd
 }