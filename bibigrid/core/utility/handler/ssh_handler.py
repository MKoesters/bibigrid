--- conflicted
+++ resolved
@@ -109,14 +109,9 @@
                 log.info(f"Using SSH Gateway {gateway.get('ip')}")
                 octets = {f'oct{enum + 1}': int(elem) for enum, elem in enumerate(floating_ip_address.split("."))}
                 port = int(sympy.sympify(gateway["portFunction"]).subs(dict(octets)))
-<<<<<<< HEAD
-            client.connect(hostname=gateway.get("ip") or floating_ip_address, username=username, pkey=private_key,
-                           timeout=7, auth_timeout=5, port=port)
-=======
                 log.info(f"Port {port} will be used (see {gateway['portFunction']} and octets {octets}).")
             client.connect(hostname=gateway.get("ip") or floating_ip_address, username=username,
                            pkey=private_key, timeout=7, auth_timeout=5, port=port)
->>>>>>> a8f8e442
             establishing_connection = False
             log.info(f"Successfully connected to {floating_ip_address}")
         except paramiko.ssh_exception.NoValidConnectionsError as exc:
