--- conflicted
+++ resolved
@@ -313,15 +313,9 @@
         # check
         flavor = provider.get_flavor(instance_type)
         if not flavor:
-<<<<<<< HEAD
             available_flavors = '\n'.join(provider.get_active_flavors())
             self.log.warning(f"Flavor {instance_type} does not exist on {provider.cloud_specification['identifier']}.\n"
                              f"Available flavors:\n{available_flavors}")
-=======
-            self.log.warning("Flavor %s does not exist.", instance_type)
-            self.log.log(42, "Available flavors:")
-            self.log.log(42, "\n".join(provider.get_active_flavors()))
->>>>>>> 5ce64a2e
             return False
         type_max_disk_space = flavor["disk"]
         type_max_ram = flavor["ram"]
@@ -395,12 +389,8 @@
                         f"Subnet '{subnet_name_or_id}' not found on {provider.cloud_specification['identifier']}")
                     success = False
                 else:
-                    self.log.info(f"Subnet '{subnet_name_or_id}' found on {provider.cloud_specification['identifier']}")
-            else:
-                self.log.warning(f"Neither 'network' nor 'subnet' defined in configuration on "
-                                 f"{provider.cloud_specification['identifier']}.")
-                success = False
-        return success
+                    self.log.info(f"Subnet '{subnet_name_or_id}' found")
+        return bool(success and (network_name_or_id or subnet_name_or_id))
 
     def check_server_group(self):
         """
