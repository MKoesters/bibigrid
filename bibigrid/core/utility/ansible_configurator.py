"""
Prepares ansible files (vars, common_configuration, ...)
"""

import logging
import os

import mergedeep
import yaml

from bibigrid.core.actions import create
from bibigrid.core.actions import ide
from bibigrid.core.utility import id_generation
from bibigrid.core.utility import yaml_dumper
from bibigrid.core.utility.handler import configuration_handler
from bibigrid.core.utility.paths import ansible_resources_path as aRP
from bibigrid.core.utility.wireguard import wireguard_keys

DEFAULT_NFS_SHARES = ["/vol/spool"]
ADDITIONAL_PATH = "additional/"
PYTHON_INTERPRETER = "/usr/bin/python3"
MASTER_ROLES = [{"role": "bibigrid", "tags": ["bibigrid", "bibigrid-master"]}]
WORKER_ROLES = [{"role": "bibigrid", "tags": ["bibigrid", "bibigrid-worker"]}]
VARS_FILES = [aRP.INSTANCES_YML, aRP.CONFIG_YML, aRP.HOSTS_YML]
IDE_CONF = {"ide": False, "workspace": ide.DEFAULT_IDE_WORKSPACE, "port_start": ide.REMOTE_BIND_ADDRESS,
            "port_end": ide.DEFAULT_IDE_PORT_END, "build": False}
ZABBIX_CONF = {"db": "zabbix", "db_user": "zabbix", "db_password": "zabbix", "timezone": "Europe/Berlin",
               "server_name": "bibigrid", "admin_password": "bibigrid"}
SLURM_CONF = {"db": "slurm", "db_user": "slurm", "db_password": "changeme",
              "munge_key": id_generation.generate_munge_key(),
              "elastic_scheduling": {"SuspendTime": 3600, "ResumeTimeout": 900, "TreeWidth": 128}}
LOG = logging.getLogger("bibigrid")


<<<<<<< HEAD
=======
def delete_old_group_vars():
    for file_name in os.listdir(aRP.GROUP_VARS_FOLDER):
        # construct full file path
        file = os.path.join(aRP.GROUP_VARS_FOLDER, file_name)
        if os.path.isfile(file):
            logging.debug('Deleting file: %s', file)
            os.remove(file)


>>>>>>> da338d03
def generate_site_file_yaml(custom_roles):
    """
    Generates site_yaml (dict).
    Deepcopy is used in case roles might differ between servers in the future.
    :param custom_roles: ansibleRoles given by the config
    :return: site_yaml (dict)
    """
    site_yaml = [{'hosts': 'master', "become": "yes",
                  "vars_files": VARS_FILES, "roles": MASTER_ROLES},
                 {"hosts": "workers", "become": "yes", "vars_files": VARS_FILES,
                  "roles": WORKER_ROLES}]  # ,
    # {"hosts": "vpnwkr", "become": "yes", "vars_files": copy.deepcopy(VARS_FILES),
    # "roles": ["common", "vpnwkr"]}]
    # add custom roles and vars
    for custom_role in custom_roles:
        VARS_FILES.append(custom_role["vars_file"])
        MASTER_ROLES.append(ADDITIONAL_PATH + custom_role["name"])
        WORKER_ROLES.append(ADDITIONAL_PATH + custom_role["name"])
    return site_yaml


<<<<<<< HEAD
def generate_instances_yaml(configurations, providers, cluster_id):  # pylint: disable=too-many-locals
=======
def generate_instances_yaml(cluster_dict, configuration, provider, cluster_id):  # pylint: disable=too-many-locals
>>>>>>> da338d03
    """
    ToDo filter what information really is necessary. Determined by further development
    Filters unnecessary information
    :param configurations: configurations
    :param providers: providers
    :param cluster_id: To get proper naming
    :return: filtered information (dict)
    """
    LOG.info("Generating instances file...")
    instances = {}
    flavor_keys = ["name", "ram", "vcpus", "disk", "ephemeral"]
<<<<<<< HEAD
    worker_count = 0
    vpn_count = 0
    for configuration, provider in zip(configurations, providers):
        if not instances.get(configuration["cloud_specification"]):
            instances[configuration["cloud_specification"]] = {}
            instances[configuration["cloud_specification"]]["workers"] = []
        for index, worker in enumerate(configuration.get("workerInstances", [])):
            name = create.WORKER_IDENTIFIER(worker_group=index, cluster_id=cluster_id,
                                            additional=f"[{worker_count}-{worker_count + worker.get('count', 1) - 1}]")
            worker_count += worker.get('count', 1)
            flavor = provider.get_flavor(worker["type"])
            flavor_dict = {key: flavor[key] for key in flavor_keys}
            regexp = create.WORKER_IDENTIFIER(worker_group=index, cluster_id=cluster_id, additional=r"\d+")
            instances[configuration["cloud_specification"]]["workers"].append(
                {"name": name,
                 "regexp": regexp,
                 "image":  worker["image"],
                 "network": configuration["network"],
                 "flavor": flavor_dict})
        vpnwkr = configuration.get("vpnInstance")
        if vpnwkr:
            name = create.VPN_WORKER_IDENTIFIER(cluster_id=cluster_id,
                                                additional=f"{vpn_count}")
            wireguard_ip = f"10.0.0.{vpn_count+2}"  # skipping 0 and 1 (master)
            vpn_count += 1
            flavor = provider.get_flavor(vpnwkr["type"])
            flavor_dict = {key: flavor[key] for key in flavor_keys}
            image = vpnwkr["image"]
            network = configuration["network"]
            regexp = create.WORKER_IDENTIFIER(cluster_id=cluster_id, additional=r"\d+")
            instances[configuration["cloud_specification"]]["vpnwkr"] = {"name": name,
                                                                         "regexp": regexp,
                                                                         "image": image,
                                                                         "network": network,
                                                                         "network_cidr": configuration["subnet_cidrs"],
                                                                         "floating_ip": configuration["floating_ip"],
                                                                         "private_v4": configuration["private_v4"],
                                                                         "flavor": flavor_dict,
                                                                         "wireguard_ip": wireguard_ip}
        else:
            master = configuration["masterInstance"]
            name = create.MASTER_IDENTIFIER(cluster_id=cluster_id)
            flavor = provider.get_flavor(master["type"])
            flavor_dict = {key: flavor[key] for key in flavor_keys}
            instances["master"] = {"name": name,
                                   "image": master["image"],
                                   "network": configuration["network"],
                                   "network_cidr": configuration["subnet_cidrs"],
                                   "floating_ip": configuration["floating_ip"],
                                   "flavor": flavor_dict,
                                   "private_v4": configuration["private_v4"],
                                   "wireguard_ip": "10.0.0.1",
                                   "cloud_specification": configuration["cloud_specification"]}
    instances_yml = {"instances": instances}
    return instances_yml
=======
    for index, worker in enumerate(configuration.get("workerInstances", [])):
        flavor = provider.get_flavor(worker["type"])
        flavor_dict = {key: flavor[key] for key in flavor_keys}
        image = worker["image"]
        network = configuration["network"]
        worker_range = "[0-{}]"
        name = create.WORKER_IDENTIFIER(worker_group=index, cluster_id=cluster_id,
                                        additional=worker_range.format(worker.get('count', 1) - 1))
        regexp = create.WORKER_IDENTIFIER(worker_group=index, cluster_id=cluster_id,
                                          additional=r"\d+")
        worker_dict = {"name": name, "regexp": regexp, "image": image, "network": network, "flavor": flavor_dict}
        workers.append(worker_dict)
        write_yaml(os.path.join(aRP.GROUP_VARS_FOLDER,
                                name),
                   worker_dict)
    master = {key: cluster_dict["master"][key] for key in
              ["name", "private_v4", "public_v4", "public_v6", "cloud_specification"]}
    master["flavor"] = {key: cluster_dict["master"]["flavor"][key] for key in flavor_keys}
    write_yaml(os.path.join(aRP.GROUP_VARS_FOLDER, "master.yml"), master)
    return {"master": master, "workers": workers}
>>>>>>> da338d03


def pass_through(dict_from, dict_to, key_from, key_to=None):
    """
    If key is defined in dict_from, set key of dict_to to value of corresponding value of dict_from. Happens in place.
    @param key_from:
    @param key_to:
    @param dict_from:
    @param dict_to:
    @return:
    """
    if not key_to:
        key_to = key_from
    if dict_from.get(key_from):
        dict_to[key_to] = dict_from[key_from]


def generate_common_configuration_yaml(cidrs, configurations, cluster_id, ssh_user, default_user):
    """
    Generates common_configuration yaml (dict)
    :param cidrs: str subnet cidrs (provider generated)
    :param configurations: master configuration (first in file)
    :param cluster_id: id of cluster
    :param ssh_user: user for ssh connections
    :param default_user: Given default user
    :return: common_configuration_yaml (dict)
    """
    master_configuration = configurations[0]
    LOG.info("Generating common configuration file...")
    # print(configuration.get("slurmConf", {}))
    common_configuration_yaml = {"cluster_id": cluster_id, "cluster_cidrs": cidrs,
                                 "default_user": default_user,
                                 "local_fs": master_configuration.get("localFS", False),
                                 "local_dns_lookup": master_configuration.get("localDNSlookup", False),
                                 "use_master_as_compute": master_configuration.get("useMasterAsCompute", True),
                                 "dns_server_list": master_configuration.get("dns_server_list", ["8.8.8.8"]),
                                 "enable_slurm": master_configuration.get("slurm", False),
                                 "enable_zabbix": master_configuration.get("zabbix", False),
                                 "enable_nfs": master_configuration.get("nfs", False),
                                 "enable_ide": master_configuration.get("ide", False),
                                 "slurm": master_configuration.get("slurm", True),
                                 "ssh_user": ssh_user,
                                 "slurm_conf": mergedeep.merge({}, SLURM_CONF,
                                                               master_configuration.get("slurmConf", {}),
                                                               strategy=mergedeep.Strategy.TYPESAFE_REPLACE)
                                 }
    if master_configuration.get("nfs"):
        nfs_shares = master_configuration.get("nfsShares", [])
        nfs_shares = nfs_shares + DEFAULT_NFS_SHARES
        common_configuration_yaml["nfs_mounts"] = [{"src": "/" + nfs_share, "dst": "/" + nfs_share}
                                                   for nfs_share in nfs_shares]
        common_configuration_yaml["ext_nfs_mounts"] = [{"src": ext_nfs_share, "dst": ext_nfs_share} for
                                                       ext_nfs_share in (master_configuration.get("extNfsShares", []))]

<<<<<<< HEAD
    if master_configuration.get("ide"):
        common_configuration_yaml["ide_conf"] = mergedeep.merge({}, IDE_CONF, master_configuration.get("ideConf", {}),
=======
    if configuration.get("ide"):
        common_configuration_yaml["ide_conf"] = mergedeep.merge({}, IDE_CONF, configuration.get("ideConf", {}),
>>>>>>> da338d03
                                                                strategy=mergedeep.Strategy.TYPESAFE_REPLACE)
    if master_configuration.get("zabbix"):
        common_configuration_yaml["zabbix_conf"] = mergedeep.merge({}, ZABBIX_CONF,
                                                                   master_configuration.get("zabbixConf", {}),
                                                                   strategy=mergedeep.Strategy.TYPESAFE_REPLACE)

    for from_key, to_key in [("waitForServices", "wait_for_services"), ("ansibleRoles", "ansible_roles"),
                             ("ansibleGalaxyRoles", "ansible_galaxy_roles")]:
        pass_through(master_configuration, common_configuration_yaml, from_key, to_key)

    if len(configurations) > 1:
        peers = []
        for configuration in configurations:
            private_key, public_key = wireguard_keys.generate()
            peers.append({"name": configuration["cloud_specification"],
                          "private_key": private_key,
                          "public_key": public_key,
                          "ip": configuration["floating_ip"],
                          "subnet": configuration["subnet_cidrs"]})
            # subnet
        common_configuration_yaml["wireguard"] = {"mask_bits": 24, "listen_port": 51820, "peers": peers}

    return common_configuration_yaml


def generate_ansible_hosts_yaml(ssh_user, configurations, cluster_id):
    """
    Generates ansible_hosts_yaml (inventory file).
    :param ssh_user: str global SSH-username
    :param configurations: dict
    :param cluster_id: id of cluster
    :return: ansible_hosts yaml (dict)
    """
    LOG.info("Generating ansible hosts file...")
<<<<<<< HEAD
    ansible_hosts_yaml = {"master": {"hosts": {"localhost": to_instance_host_dict(ssh_user,local=False)}},
                          "workers": {"hosts": {}, "children": {"ephemeral": {"hosts": {}}, "vpnwkrs": {"hosts": {}}}}
                          }
    # vpnwkr are handled like workers on this level
    workers = ansible_hosts_yaml["workers"]

    worker_count = 0
    vpn_count = 0
    for configuration in configurations:
        for index, worker in enumerate(configuration.get("workerInstances", [])):
            name = create.WORKER_IDENTIFIER(worker_group=index, cluster_id=cluster_id,
                                            additional=f"[{worker_count}:{worker_count + worker.get('count', 1) - 1}]")
            worker_count += worker.get('count', 1)
            worker_dict = to_instance_host_dict(ssh_user, ip="", local=False)
            if "ephemeral" in worker["type"]:
                workers["children"]["ephemeral"]["hosts"][name] = worker_dict
            else:
                workers["hosts"][name] = worker_dict

            if configuration.get("vpnInstance"):
                name = create.VPN_WORKER_IDENTIFIER(cluster_id=cluster_id,
                                                    additional=vpn_count)
                vpn_dict = to_instance_host_dict(ssh_user, ip="", local=False)
                vpn_dict["ansible_host"] = configuration["floating_ip"]
                workers["children"]["vpnwkrs"]["hosts"][name] = vpn_dict
=======
    ansible_hosts_yaml = {"master": {"hosts": {"localhost": to_instance_host_dict(ssh_user)}},
                          "workers": {"hosts": {}, "children": {}}
                          }
    # vpnwkr are handled like workers on this level
    workers = ansible_hosts_yaml["workers"]
    for index, worker in enumerate(configuration.get("workerInstances", [])):
        name = create.WORKER_IDENTIFIER(worker_group=index, cluster_id=cluster_id,
                                        additional=f"[0:{worker.get('count', 1) - 1}]")
        worker_dict = to_instance_host_dict(ssh_user, ip="", local=False)
        worker_range = "[0-{}]"
        group_name = create.WORKER_IDENTIFIER(worker_group=index, cluster_id=cluster_id,
                                              additional=worker_range.format(worker.get('count', 1) - 1))
        # if not workers["children"].get(group_name): # in the current setup this is not needed
        workers["children"][group_name] = {"hosts": {}}
        workers["children"][group_name]["hosts"][name] = worker_dict
>>>>>>> da338d03
    return ansible_hosts_yaml


def to_instance_host_dict(ssh_user, ip="localhost", local=True):  # pylint: disable=invalid-name
    """
    Generates host entry
    :param ssh_user: str global SSH-username
    :param ip: str ip
    :param local: bool
    :return: host entry (dict)
    """
    host_yaml = {"ansible_connection": "local" if local else "ssh",
                 "ansible_python_interpreter": PYTHON_INTERPRETER,
                 "ansible_user": ssh_user}
    if ip:
        host_yaml["ip"] = ip
    return host_yaml


def get_cidrs(configurations):
    """
    Gets cidrs of all subnets in all providers
    :param configurations: list of configurations (dict)
    :return:
    """
    all_cidrs = []
    for configuration in configurations:
        subnet = configuration["subnet_cidrs"]
        provider_cidrs = {"provider": configuration["cloud_specification"], "provider_cidrs": subnet}
        all_cidrs.append(provider_cidrs)
    return all_cidrs


def get_ansible_roles(ansible_roles):
    """
    Checks if ansible_roles have all necessary values and returns True if so.
    :param ansible_roles: ansible_roles from master configuration (first configuration)
    :return: list of valid ansible_roles
    """
    ansible_roles_yaml = []
    for ansible_role in (ansible_roles or []):
        if ansible_role.get("file") and ansible_role.get("hosts"):
            ansible_role_dict = {"file": ansible_role["file"], "hosts": ansible_role["hosts"]}
            for key in ["name", "vars", "vars_file"]:
                if ansible_role.get(key):
                    ansible_role_dict[key] = ansible_role[key]
            ansible_roles_yaml.append(ansible_role_dict)
        else:
            LOG.warning("Ansible role %s had neither galaxy,git nor url. Not added.", ansible_role)
    return ansible_roles_yaml


def get_ansible_galaxy_roles(ansible_galaxy_roles):
    """
    Checks if ansible_galaxy_role have all necessary values and adds it to the return list if so.
    :param ansible_galaxy_roles:
    :return: list of valid ansible_galaxy_roles
    """
    ansible_galaxy_roles_yaml = []
    for ansible_galaxy_role in (ansible_galaxy_roles or []):
        if ansible_galaxy_role.get("galaxy") or ansible_galaxy_role.get("git") or ansible_galaxy_role.get("url"):
            ansible_galaxy_role_dict = {"hosts": ansible_galaxy_role["hosts"]}
            for key in ["name", "galaxy", "git", "url", "vars", "vars_file"]:
                if ansible_galaxy_role.get(key):
                    ansible_galaxy_role_dict[key] = ansible_galaxy_role[key]
            ansible_galaxy_roles_yaml.append(ansible_galaxy_role_dict)
        else:
            LOG.warning("Galaxy role %s had neither galaxy,git nor url. Not added.", ansible_galaxy_role)
    return ansible_galaxy_roles_yaml


def generate_worker_specification_file_yaml(configurations):
    """
    Generates worker_specification_file_yaml
    :param configurations: list of configurations (dict)
    :return: worker_specification_yaml
    """
    LOG.info("Generating worker specification file...")
    worker_groups_list = configuration_handler.get_list_by_key(configurations, "workerInstances", False)
    # create.prepare_configuration guarantees that key is set
    network_list = configuration_handler.get_list_by_key(configurations, "network", False)
    worker_specification_yaml = []
    for worker_groups_provider_list, network in zip(worker_groups_list, network_list):
        for worker_group in worker_groups_provider_list:
            worker_specification_yaml.append({"TYPE": worker_group["type"],
                                              "IMAGE": worker_group["image"],
                                              "NETWORK": network})
    return worker_specification_yaml


def write_yaml(path, generated_yaml, alias=False):
    """
    Writes generated_yaml to file path with or without alias
    @param path:
    @param generated_yaml:
    @param alias:
    @return:
    """
    LOG.debug("Writing yaml %s", path)
    with open(path, mode="w+", encoding="UTF-8") as file:
        if alias:
            yaml.safe_dump(data=generated_yaml, stream=file)
        else:
            yaml.dump(data=generated_yaml, stream=file, Dumper=yaml_dumper.NoAliasSafeDumper)


def configure_ansible_yaml(providers, configurations, cluster_id):
    """
    Generates and writes all ansible-configuration-yaml files.
    :param providers: list of providers
    :param configurations: list of configurations (dict)
    :param cluster_id: id of cluster to create
    :return:
    """
    delete_old_group_vars()
    LOG.info("Writing ansible files...")
    alias = configurations[0].get("aliasDumper", False)
    ansible_roles = get_ansible_roles(configurations[0].get("ansibleRoles"))
    default_user = providers[0].cloud_specification["auth"].get("username", configurations[0].get("sshUser", "Ubuntu"))
    for path, generated_yaml in [
        (aRP.WORKER_SPECIFICATION_FILE, generate_worker_specification_file_yaml(configurations)),
        (aRP.COMMONS_CONFIG_FILE, generate_common_configuration_yaml(cidrs=get_cidrs(configurations),
                                                                     configurations=configurations,
                                                                     cluster_id=cluster_id,
                                                                     ssh_user=configurations[0]["sshUser"],
                                                                     default_user=default_user)),
        (aRP.COMMONS_INSTANCES_FILE, generate_instances_yaml(configurations, providers, cluster_id)),
        (aRP.HOSTS_CONFIG_FILE, generate_ansible_hosts_yaml(configurations[0]["sshUser"], configurations,
                                                            cluster_id)),
        (aRP.SITE_CONFIG_FILE, generate_site_file_yaml(ansible_roles))]:
        write_yaml(path, generated_yaml, alias)<|MERGE_RESOLUTION|>--- conflicted
+++ resolved
@@ -32,8 +32,6 @@
 LOG = logging.getLogger("bibigrid")
 
 
-<<<<<<< HEAD
-=======
 def delete_old_group_vars():
     for file_name in os.listdir(aRP.GROUP_VARS_FOLDER):
         # construct full file path
@@ -43,7 +41,6 @@
             os.remove(file)
 
 
->>>>>>> da338d03
 def generate_site_file_yaml(custom_roles):
     """
     Generates site_yaml (dict).
@@ -51,10 +48,8 @@
     :param custom_roles: ansibleRoles given by the config
     :return: site_yaml (dict)
     """
-    site_yaml = [{'hosts': 'master', "become": "yes",
-                  "vars_files": VARS_FILES, "roles": MASTER_ROLES},
-                 {"hosts": "workers", "become": "yes", "vars_files": VARS_FILES,
-                  "roles": WORKER_ROLES}]  # ,
+    site_yaml = [{'hosts': 'master', "become": "yes", "vars_files": VARS_FILES, "roles": MASTER_ROLES},
+                 {"hosts": "workers", "become": "yes", "vars_files": VARS_FILES, "roles": WORKER_ROLES}]  # ,
     # {"hosts": "vpnwkr", "become": "yes", "vars_files": copy.deepcopy(VARS_FILES),
     # "roles": ["common", "vpnwkr"]}]
     # add custom roles and vars
@@ -65,11 +60,7 @@
     return site_yaml
 
 
-<<<<<<< HEAD
 def generate_instances_yaml(configurations, providers, cluster_id):  # pylint: disable=too-many-locals
-=======
-def generate_instances_yaml(cluster_dict, configuration, provider, cluster_id):  # pylint: disable=too-many-locals
->>>>>>> da338d03
     """
     ToDo filter what information really is necessary. Determined by further development
     Filters unnecessary information
@@ -80,8 +71,8 @@
     """
     LOG.info("Generating instances file...")
     instances = {}
+    workers = []
     flavor_keys = ["name", "ram", "vcpus", "disk", "ephemeral"]
-<<<<<<< HEAD
     worker_count = 0
     vpn_count = 0
     for configuration, provider in zip(configurations, providers):
@@ -89,32 +80,27 @@
             instances[configuration["cloud_specification"]] = {}
             instances[configuration["cloud_specification"]]["workers"] = []
         for index, worker in enumerate(configuration.get("workerInstances", [])):
+            flavor = provider.get_flavor(worker["type"])
+            flavor_dict = {key: flavor[key] for key in flavor_keys}
+            image = worker["image"]
+            network = configuration["network"]
             name = create.WORKER_IDENTIFIER(worker_group=index, cluster_id=cluster_id,
                                             additional=f"[{worker_count}-{worker_count + worker.get('count', 1) - 1}]")
-            worker_count += worker.get('count', 1)
-            flavor = provider.get_flavor(worker["type"])
-            flavor_dict = {key: flavor[key] for key in flavor_keys}
             regexp = create.WORKER_IDENTIFIER(worker_group=index, cluster_id=cluster_id, additional=r"\d+")
-            instances[configuration["cloud_specification"]]["workers"].append(
-                {"name": name,
-                 "regexp": regexp,
-                 "image":  worker["image"],
-                 "network": configuration["network"],
-                 "flavor": flavor_dict})
+            worker_dict = {"name": name, "regexp": regexp, "image": image, "network": network, "flavor": flavor_dict}
+            workers.append(worker_dict)
+            write_yaml(os.path.join(aRP.GROUP_VARS_FOLDER, name), worker_dict)
         vpnwkr = configuration.get("vpnInstance")
         if vpnwkr:
-            name = create.VPN_WORKER_IDENTIFIER(cluster_id=cluster_id,
-                                                additional=f"{vpn_count}")
-            wireguard_ip = f"10.0.0.{vpn_count+2}"  # skipping 0 and 1 (master)
+            name = create.VPN_WORKER_IDENTIFIER(cluster_id=cluster_id, additional=f"{vpn_count}")
+            wireguard_ip = f"10.0.0.{vpn_count + 2}"  # skipping 0 and 1 (master)
             vpn_count += 1
             flavor = provider.get_flavor(vpnwkr["type"])
             flavor_dict = {key: flavor[key] for key in flavor_keys}
             image = vpnwkr["image"]
             network = configuration["network"]
             regexp = create.WORKER_IDENTIFIER(cluster_id=cluster_id, additional=r"\d+")
-            instances[configuration["cloud_specification"]]["vpnwkr"] = {"name": name,
-                                                                         "regexp": regexp,
-                                                                         "image": image,
+            instances[configuration["cloud_specification"]]["vpnwkr"] = {"name": name, "regexp": regexp, "image": image,
                                                                          "network": network,
                                                                          "network_cidr": configuration["subnet_cidrs"],
                                                                          "floating_ip": configuration["floating_ip"],
@@ -126,39 +112,14 @@
             name = create.MASTER_IDENTIFIER(cluster_id=cluster_id)
             flavor = provider.get_flavor(master["type"])
             flavor_dict = {key: flavor[key] for key in flavor_keys}
-            instances["master"] = {"name": name,
-                                   "image": master["image"],
-                                   "network": configuration["network"],
+            instances["master"] = {"name": name, "image": master["image"], "network": configuration["network"],
                                    "network_cidr": configuration["subnet_cidrs"],
-                                   "floating_ip": configuration["floating_ip"],
-                                   "flavor": flavor_dict,
-                                   "private_v4": configuration["private_v4"],
-                                   "wireguard_ip": "10.0.0.1",
+                                   "floating_ip": configuration["floating_ip"], "flavor": flavor_dict,
+                                   "private_v4": configuration["private_v4"], "wireguard_ip": "10.0.0.1",
                                    "cloud_specification": configuration["cloud_specification"]}
-    instances_yml = {"instances": instances}
+            write_yaml(os.path.join(aRP.GROUP_VARS_FOLDER, "master.yml"), instances["master"])
+        instances_yml = {"instances": instances}
     return instances_yml
-=======
-    for index, worker in enumerate(configuration.get("workerInstances", [])):
-        flavor = provider.get_flavor(worker["type"])
-        flavor_dict = {key: flavor[key] for key in flavor_keys}
-        image = worker["image"]
-        network = configuration["network"]
-        worker_range = "[0-{}]"
-        name = create.WORKER_IDENTIFIER(worker_group=index, cluster_id=cluster_id,
-                                        additional=worker_range.format(worker.get('count', 1) - 1))
-        regexp = create.WORKER_IDENTIFIER(worker_group=index, cluster_id=cluster_id,
-                                          additional=r"\d+")
-        worker_dict = {"name": name, "regexp": regexp, "image": image, "network": network, "flavor": flavor_dict}
-        workers.append(worker_dict)
-        write_yaml(os.path.join(aRP.GROUP_VARS_FOLDER,
-                                name),
-                   worker_dict)
-    master = {key: cluster_dict["master"][key] for key in
-              ["name", "private_v4", "public_v4", "public_v6", "cloud_specification"]}
-    master["flavor"] = {key: cluster_dict["master"]["flavor"][key] for key in flavor_keys}
-    write_yaml(os.path.join(aRP.GROUP_VARS_FOLDER, "master.yml"), master)
-    return {"master": master, "workers": workers}
->>>>>>> da338d03
 
 
 def pass_through(dict_from, dict_to, key_from, key_to=None):
@@ -189,8 +150,7 @@
     master_configuration = configurations[0]
     LOG.info("Generating common configuration file...")
     # print(configuration.get("slurmConf", {}))
-    common_configuration_yaml = {"cluster_id": cluster_id, "cluster_cidrs": cidrs,
-                                 "default_user": default_user,
+    common_configuration_yaml = {"cluster_id": cluster_id, "cluster_cidrs": cidrs, "default_user": default_user,
                                  "local_fs": master_configuration.get("localFS", False),
                                  "local_dns_lookup": master_configuration.get("localDNSlookup", False),
                                  "use_master_as_compute": master_configuration.get("useMasterAsCompute", True),
@@ -199,27 +159,20 @@
                                  "enable_zabbix": master_configuration.get("zabbix", False),
                                  "enable_nfs": master_configuration.get("nfs", False),
                                  "enable_ide": master_configuration.get("ide", False),
-                                 "slurm": master_configuration.get("slurm", True),
-                                 "ssh_user": ssh_user,
+                                 "slurm": master_configuration.get("slurm", True), "ssh_user": ssh_user,
                                  "slurm_conf": mergedeep.merge({}, SLURM_CONF,
                                                                master_configuration.get("slurmConf", {}),
-                                                               strategy=mergedeep.Strategy.TYPESAFE_REPLACE)
-                                 }
+                                                               strategy=mergedeep.Strategy.TYPESAFE_REPLACE)}
     if master_configuration.get("nfs"):
         nfs_shares = master_configuration.get("nfsShares", [])
         nfs_shares = nfs_shares + DEFAULT_NFS_SHARES
-        common_configuration_yaml["nfs_mounts"] = [{"src": "/" + nfs_share, "dst": "/" + nfs_share}
-                                                   for nfs_share in nfs_shares]
-        common_configuration_yaml["ext_nfs_mounts"] = [{"src": ext_nfs_share, "dst": ext_nfs_share} for
-                                                       ext_nfs_share in (master_configuration.get("extNfsShares", []))]
-
-<<<<<<< HEAD
+        common_configuration_yaml["nfs_mounts"] = [{"src": "/" + nfs_share, "dst": "/" + nfs_share} for nfs_share in
+                                                   nfs_shares]
+        common_configuration_yaml["ext_nfs_mounts"] = [{"src": ext_nfs_share, "dst": ext_nfs_share} for ext_nfs_share in
+                                                       (master_configuration.get("extNfsShares", []))]
+
     if master_configuration.get("ide"):
         common_configuration_yaml["ide_conf"] = mergedeep.merge({}, IDE_CONF, master_configuration.get("ideConf", {}),
-=======
-    if configuration.get("ide"):
-        common_configuration_yaml["ide_conf"] = mergedeep.merge({}, IDE_CONF, configuration.get("ideConf", {}),
->>>>>>> da338d03
                                                                 strategy=mergedeep.Strategy.TYPESAFE_REPLACE)
     if master_configuration.get("zabbix"):
         common_configuration_yaml["zabbix_conf"] = mergedeep.merge({}, ZABBIX_CONF,
@@ -234,12 +187,9 @@
         peers = []
         for configuration in configurations:
             private_key, public_key = wireguard_keys.generate()
-            peers.append({"name": configuration["cloud_specification"],
-                          "private_key": private_key,
-                          "public_key": public_key,
-                          "ip": configuration["floating_ip"],
-                          "subnet": configuration["subnet_cidrs"]})
-            # subnet
+            peers.append(
+                {"name": configuration["cloud_specification"], "private_key": private_key, "public_key": public_key,
+                 "ip": configuration["floating_ip"], "subnet": configuration["subnet_cidrs"]})  # subnet
         common_configuration_yaml["wireguard"] = {"mask_bits": 24, "listen_port": 51820, "peers": peers}
 
     return common_configuration_yaml
@@ -254,49 +204,30 @@
     :return: ansible_hosts yaml (dict)
     """
     LOG.info("Generating ansible hosts file...")
-<<<<<<< HEAD
-    ansible_hosts_yaml = {"master": {"hosts": {"localhost": to_instance_host_dict(ssh_user,local=False)}},
-                          "workers": {"hosts": {}, "children": {"ephemeral": {"hosts": {}}, "vpnwkrs": {"hosts": {}}}}
+    ansible_hosts_yaml = {"master": {"hosts": {"localhost": to_instance_host_dict(ssh_user)}},
+                          "workers": {"hosts": {}, "children": {}}  # where vpnwkrs
                           }
     # vpnwkr are handled like workers on this level
     workers = ansible_hosts_yaml["workers"]
-
     worker_count = 0
     vpn_count = 0
     for configuration in configurations:
         for index, worker in enumerate(configuration.get("workerInstances", [])):
             name = create.WORKER_IDENTIFIER(worker_group=index, cluster_id=cluster_id,
                                             additional=f"[{worker_count}:{worker_count + worker.get('count', 1) - 1}]")
-            worker_count += worker.get('count', 1)
             worker_dict = to_instance_host_dict(ssh_user, ip="", local=False)
-            if "ephemeral" in worker["type"]:
-                workers["children"]["ephemeral"]["hosts"][name] = worker_dict
-            else:
-                workers["hosts"][name] = worker_dict
+            group_name = create.WORKER_IDENTIFIER(worker_group=index, cluster_id=cluster_id,
+                                                  additional=f"[{worker_count}:"
+                                                             f"{worker_count + worker.get('count', 1) - 1}]")
+            # if not workers["children"].get(group_name): # in the current setup this is not needed
+            workers["children"][group_name] = {"hosts": {}}
+            workers["children"][group_name]["hosts"][name] = worker_dict
 
             if configuration.get("vpnInstance"):
-                name = create.VPN_WORKER_IDENTIFIER(cluster_id=cluster_id,
-                                                    additional=vpn_count)
+                name = create.VPN_WORKER_IDENTIFIER(cluster_id=cluster_id, additional=vpn_count)
                 vpn_dict = to_instance_host_dict(ssh_user, ip="", local=False)
                 vpn_dict["ansible_host"] = configuration["floating_ip"]
                 workers["children"]["vpnwkrs"]["hosts"][name] = vpn_dict
-=======
-    ansible_hosts_yaml = {"master": {"hosts": {"localhost": to_instance_host_dict(ssh_user)}},
-                          "workers": {"hosts": {}, "children": {}}
-                          }
-    # vpnwkr are handled like workers on this level
-    workers = ansible_hosts_yaml["workers"]
-    for index, worker in enumerate(configuration.get("workerInstances", [])):
-        name = create.WORKER_IDENTIFIER(worker_group=index, cluster_id=cluster_id,
-                                        additional=f"[0:{worker.get('count', 1) - 1}]")
-        worker_dict = to_instance_host_dict(ssh_user, ip="", local=False)
-        worker_range = "[0-{}]"
-        group_name = create.WORKER_IDENTIFIER(worker_group=index, cluster_id=cluster_id,
-                                              additional=worker_range.format(worker.get('count', 1) - 1))
-        # if not workers["children"].get(group_name): # in the current setup this is not needed
-        workers["children"][group_name] = {"hosts": {}}
-        workers["children"][group_name]["hosts"][name] = worker_dict
->>>>>>> da338d03
     return ansible_hosts_yaml
 
 
@@ -308,8 +239,7 @@
     :param local: bool
     :return: host entry (dict)
     """
-    host_yaml = {"ansible_connection": "local" if local else "ssh",
-                 "ansible_python_interpreter": PYTHON_INTERPRETER,
+    host_yaml = {"ansible_connection": "local" if local else "ssh", "ansible_python_interpreter": PYTHON_INTERPRETER,
                  "ansible_user": ssh_user}
     if ip:
         host_yaml["ip"] = ip
@@ -381,9 +311,8 @@
     worker_specification_yaml = []
     for worker_groups_provider_list, network in zip(worker_groups_list, network_list):
         for worker_group in worker_groups_provider_list:
-            worker_specification_yaml.append({"TYPE": worker_group["type"],
-                                              "IMAGE": worker_group["image"],
-                                              "NETWORK": network})
+            worker_specification_yaml.append(
+                {"TYPE": worker_group["type"], "IMAGE": worker_group["image"], "NETWORK": network})
     return worker_specification_yaml
 
 
@@ -417,14 +346,12 @@
     ansible_roles = get_ansible_roles(configurations[0].get("ansibleRoles"))
     default_user = providers[0].cloud_specification["auth"].get("username", configurations[0].get("sshUser", "Ubuntu"))
     for path, generated_yaml in [
-        (aRP.WORKER_SPECIFICATION_FILE, generate_worker_specification_file_yaml(configurations)),
-        (aRP.COMMONS_CONFIG_FILE, generate_common_configuration_yaml(cidrs=get_cidrs(configurations),
-                                                                     configurations=configurations,
-                                                                     cluster_id=cluster_id,
-                                                                     ssh_user=configurations[0]["sshUser"],
-                                                                     default_user=default_user)),
+        (aRP.WORKER_SPECIFICATION_FILE, generate_worker_specification_file_yaml(configurations)), (
+                aRP.COMMONS_CONFIG_FILE,
+                generate_common_configuration_yaml(cidrs=get_cidrs(configurations), configurations=configurations,
+                                                   cluster_id=cluster_id, ssh_user=configurations[0]["sshUser"],
+                                                   default_user=default_user)),
         (aRP.COMMONS_INSTANCES_FILE, generate_instances_yaml(configurations, providers, cluster_id)),
-        (aRP.HOSTS_CONFIG_FILE, generate_ansible_hosts_yaml(configurations[0]["sshUser"], configurations,
-                                                            cluster_id)),
+        (aRP.HOSTS_CONFIG_FILE, generate_ansible_hosts_yaml(configurations[0]["sshUser"], configurations, cluster_id)),
         (aRP.SITE_CONFIG_FILE, generate_site_file_yaml(ansible_roles))]:
         write_yaml(path, generated_yaml, alias)