--- conflicted
+++ resolved
@@ -93,40 +93,6 @@
             exit_state = 1
 
         if providers:
-<<<<<<< HEAD
-            if args.list:
-                LOG.info("Action list selected")
-                exit_state = list_clusters.log_list(args.cluster_id, providers, LOG)
-            elif args.check:
-                LOG.info("Action check selected")
-                exit_state = check.check(configurations, providers, LOG)
-            elif args.create:
-                LOG.info("Action create selected")
-                creator = create.Create(providers=providers, configurations=configurations, log=LOG, debug=args.debug,
-                                        config_path=config_path, cluster_id=args.cluster_id)
-                LOG.log(42, "Creating a new cluster takes about 10 or more minutes depending on your cloud provider "
-                            "and your configuration. Please be patient.")
-                exit_state = creator.create()
-            else:
-                if not args.cluster_id:
-                    args.cluster_id = get_cluster_id_from_mem()
-                    LOG.info("No cid (cluster_id) specified. Defaulting to last created cluster: %s",
-                             args.cluster_id or 'None found')
-                if args.cluster_id:
-                    if args.terminate:
-                        LOG.info("Action terminate selected")
-                        exit_state = terminate.terminate(cluster_id=args.cluster_id, providers=providers, log=LOG,
-                                                         debug=args.debug)
-                    elif args.ide:
-                        LOG.info("Action ide selected")
-                        exit_state = ide.ide(args.cluster_id, providers[0], configurations[0], LOG)
-                    elif args.update:
-                        LOG.info("Action update selected")
-                        creator = create.Create(providers=providers, configurations=configurations, log=LOG,
-                                                debug=args.debug,
-                                                config_path=config_path, cluster_id=args.cluster_id)
-                        exit_state = update.update(creator, LOG)
-=======
             match action:
                 case 'list':
                     LOG.info("Action list selected")
@@ -137,7 +103,7 @@
                 case 'create':
                     LOG.info("Action create selected")
                     creator = create.Create(providers=providers, configurations=configurations, log=LOG, debug=debug,
-                                            config_path=config_input)
+                                            config_path=config_input, cluster_id=cluster_id)
                     LOG.log(42,
                             "Creating a new cluster takes about 10 or more minutes depending on your cloud "
                             "provider and your configuration. Please be patient.")
@@ -163,7 +129,6 @@
                                                         debug=debug, config_path=config_input, cluster_id=cluster_id)
                                 exit_state = update.update(creator, LOG)
 
->>>>>>> c1bc9ebc
             for provider in providers:
                 provider.close()
 
