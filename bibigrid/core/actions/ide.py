--- conflicted
+++ resolved
@@ -81,10 +81,7 @@
                                                   ssh_pkey=used_private_key,
                                                   local_bind_address=(LOCALHOST, used_local_bind_address),
                                                   remote_bind_address=(LOCALHOST, REMOTE_BIND_ADDRESS)) as server:
-<<<<<<< HEAD
-=======
                     log.debug(f"Used {used_local_bind_address} as the local binding address")
->>>>>>> a8f8e442
                     log.log(42, "CTRL+C to close port forwarding when you are done.")
                     with server:
                         # opens in existing window if any default program exists
