--- conflicted
+++ resolved
@@ -1,21 +1,10 @@
 <?xml version="1.0" encoding="UTF-8"?>
-<<<<<<< HEAD
-<!-- You may freely edit this file. See commented blocks below for -->
-<!-- some examples of how to customize the build. -->
-<!-- (If you delete it and reopen the project it will be recreated.) -->
-<!-- By default, only the Clean and Build commands use this build script. -->
-<!-- Commands such as Run, Debug, and Test only use this build script if -->
-<!-- the Compile on Save feature is turned off for the project. -->
-<!-- You can turn off the Compile on Save (or Deploy on Save) setting -->
-<!-- in the project's Project Properties dialog box.-->
-
-=======
 <!--
 
     Build File for 
 
 -->
->>>>>>> 459bc773
+
 <project name="bibigrid" default="fulljar" basedir="." xmlns:ivy="antlib:org.apache.ivy.ant">
     <description>Builds, tests, and runs the project bibigrid.</description>
     <import file="nbproject/build-impl.xml"/>
