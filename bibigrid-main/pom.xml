--- conflicted
+++ resolved
@@ -5,11 +5,7 @@
     <parent>
         <artifactId>bibigrid</artifactId>
         <groupId>de.unibi.cebitec.bibigrid</groupId>
-<<<<<<< HEAD
-        <version>2.0.5</version>
-=======
         <version>2.0.6</version>
->>>>>>> 99421ffa
     </parent>
     <modelVersion>4.0.0</modelVersion>
 
@@ -25,38 +21,22 @@
                 <dependency>
                     <groupId>de.unibi.cebitec.bibigrid</groupId>
                     <artifactId>bibigrid-openstack</artifactId>
-<<<<<<< HEAD
-                    <version>2.0.5</version>
-=======
                     <version>2.0.6</version>
->>>>>>> 99421ffa
                 </dependency>
                 <dependency>
                     <groupId>de.unibi.cebitec.bibigrid</groupId>
                     <artifactId>bibigrid-aws</artifactId>
-<<<<<<< HEAD
-                    <version>2.0.5</version>
-=======
                     <version>2.0.6</version>
->>>>>>> 99421ffa
                 </dependency>
                 <dependency>
                     <groupId>de.unibi.cebitec.bibigrid</groupId>
                     <artifactId>bibigrid-azure</artifactId>
-<<<<<<< HEAD
-                    <version>2.0.5</version>
-=======
                     <version>2.0.6</version>
->>>>>>> 99421ffa
                 </dependency>
                 <dependency>
                     <groupId>de.unibi.cebitec.bibigrid</groupId>
                     <artifactId>bibigrid-googlecloud</artifactId>
-<<<<<<< HEAD
-                    <version>2.0.5</version>
-=======
                     <version>2.0.6</version>
->>>>>>> 99421ffa
                 </dependency>
             </dependencies>
         </profile>
@@ -67,11 +47,7 @@
                 <dependency>
                     <groupId>de.unibi.cebitec.bibigrid</groupId>
                     <artifactId>bibigrid-openstack</artifactId>
-<<<<<<< HEAD
-                    <version>2.0.5</version>
-=======
                     <version>2.0.6</version>
->>>>>>> 99421ffa
                 </dependency>
             </dependencies>
         </profile>
@@ -82,11 +58,7 @@
                 <dependency>
                     <groupId>de.unibi.cebitec.bibigrid</groupId>
                     <artifactId>bibigrid-aws</artifactId>
-<<<<<<< HEAD
-                    <version>2.0.5</version>
-=======
                     <version>2.0.6</version>
->>>>>>> 99421ffa
                 </dependency>
             </dependencies>
         </profile>
@@ -97,11 +69,7 @@
                 <dependency>
                     <groupId>de.unibi.cebitec.bibigrid</groupId>
                     <artifactId>bibigrid-azure</artifactId>
-<<<<<<< HEAD
-                    <version>2.0.5</version>
-=======
                     <version>2.0.6</version>
->>>>>>> 99421ffa
                 </dependency>
             </dependencies>
         </profile>
@@ -112,11 +80,7 @@
                 <dependency>
                     <groupId>de.unibi.cebitec.bibigrid</groupId>
                     <artifactId>bibigrid-googlecloud</artifactId>
-<<<<<<< HEAD
-                    <version>2.0.5</version>
-=======
                     <version>2.0.6</version>
->>>>>>> 99421ffa
                 </dependency>
             </dependencies>
         </profile>
@@ -127,11 +91,7 @@
         <dependency>
             <groupId>de.unibi.cebitec.bibigrid</groupId>
             <artifactId>bibigrid-core</artifactId>
-<<<<<<< HEAD
-            <version>2.0.5</version>
-=======
             <version>2.0.6</version>
->>>>>>> 99421ffa
         </dependency>
         <dependency>
             <groupId>commons-cli</groupId>
